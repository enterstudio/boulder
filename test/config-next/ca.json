--- conflicted
+++ resolved
@@ -11,28 +11,22 @@
       "clientKeyPath": "test/grpc-creds/ca.boulder/key.pem",
       "timeout": "15s"
     },
-<<<<<<< HEAD
     "grpcCA": {
-      "address": "boulder:9093",
-=======
-    "grpc": {
       "address": ":9093",
->>>>>>> 0c665b20
       "clientIssuerPath": "test/grpc-creds/minica.pem",
       "serverCertificatePath": "test/grpc-creds/ca.boulder/cert.pem",
       "serverKeyPath": "test/grpc-creds/ca.boulder/key.pem",
       "clientNames": [
-        "ra.boulder",
-        "ocsp-updater.boulder"
+        "ra.boulder"
       ]
     },
     "grpcOCSPGenerator": {
       "address": "boulder:9096",
       "clientIssuerPath": "test/grpc-creds/minica.pem",
-      "serverCertificatePath": "test/grpc-creds/boulder-server/cert.pem",
-      "serverKeyPath": "test/grpc-creds/boulder-server/key.pem",
+      "serverCertificatePath": "test/grpc-creds/ca.boulder/cert.pem",
+      "serverKeyPath": "test/grpc-creds/ca.boulder/key.pem",
       "clientNames": [
-        "boulder-client"
+        "ocsp-updater.boulder"
       ]
     },
     "Issuers": [{
