//go:generate stringer -type=FeatureFlag

package features

import (
	"expvar"
	"fmt"
	"sync"
)

type FeatureFlag int

const (
	unused FeatureFlag = iota // unused is used for testing
	IDNASupport
	AllowAccountDeactivation
	AllowKeyRollover
	ResubmitMissingSCTsOnly
	GoogleSafeBrowsingV4
	UseAIAIssuerURL
	AllowTLS02Challenges
	GenerateOCSPEarly
<<<<<<< HEAD
	IPv6First
=======
	CountCertificatesExact
>>>>>>> 1ed34a4a
)

// List of features and their default value, protected by fMu
var features = map[FeatureFlag]bool{
	unused:                   false,
	IDNASupport:              false,
	AllowAccountDeactivation: false,
	AllowKeyRollover:         false,
	ResubmitMissingSCTsOnly:  false,
	GoogleSafeBrowsingV4:     false,
	UseAIAIssuerURL:          false,
	AllowTLS02Challenges:     false,
	GenerateOCSPEarly:        false,
<<<<<<< HEAD
	IPv6First:                false,
=======
	CountCertificatesExact:   false,
>>>>>>> 1ed34a4a
}

var fMu = new(sync.RWMutex)

var initial = map[FeatureFlag]bool{}

var nameToFeature = make(map[string]FeatureFlag, len(features))

func init() {
	for f, v := range features {
		nameToFeature[f.String()] = f
		initial[f] = v
	}
}

// expvar.Set requires a type that satisfies the expvar.Var interface,
// since neither string nor bool implement this interface we require
// a basic shim.
type boolVar bool

func (b boolVar) String() string { return fmt.Sprintf("%t", b) }

// Set accepts a list of features and whether they should
// be enabled or disabled, it will return a error if passed
// a feature name that it doesn't know
func Set(featureSet map[string]bool) error {
	fMu.Lock()
	defer fMu.Unlock()
	for n, v := range featureSet {
		f, present := nameToFeature[n]
		if !present {
			return fmt.Errorf("feature '%s' doesn't exist", n)
		}
		features[f] = v
	}
	return nil
}

// Export populates a expvar.Map with the state of all
// of the features.
func Export(m *expvar.Map) {
	fMu.RLock()
	defer fMu.RUnlock()
	for f, v := range features {
		m.Set(f.String(), boolVar(v))
	}
}

// Enabled returns true if the feature is enabled or false
// if it isn't, it will panic if passed a feature that it
// doesn't know.
func Enabled(n FeatureFlag) bool {
	fMu.RLock()
	defer fMu.RUnlock()
	v, present := features[n]
	if !present {
		panic(fmt.Sprintf("feature '%s' doesn't exist", n.String()))
	}
	return v
}

// Reset resets the features to their initial state
func Reset() {
	fMu.Lock()
	defer fMu.Unlock()
	features = initial
}<|MERGE_RESOLUTION|>--- conflicted
+++ resolved
@@ -20,11 +20,8 @@
 	UseAIAIssuerURL
 	AllowTLS02Challenges
 	GenerateOCSPEarly
-<<<<<<< HEAD
 	IPv6First
-=======
 	CountCertificatesExact
->>>>>>> 1ed34a4a
 )
 
 // List of features and their default value, protected by fMu
@@ -38,11 +35,8 @@
 	UseAIAIssuerURL:          false,
 	AllowTLS02Challenges:     false,
 	GenerateOCSPEarly:        false,
-<<<<<<< HEAD
 	IPv6First:                false,
-=======
 	CountCertificatesExact:   false,
->>>>>>> 1ed34a4a
 }
 
 var fMu = new(sync.RWMutex)
