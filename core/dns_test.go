// Copyright 2015 ISRG.  All rights reserved
// This Source Code Form is subject to the terms of the Mozilla Public
// License, v. 2.0. If a copy of the MPL was not distributed with this
// file, You can obtain one at http://mozilla.org/MPL/2.0/.

package core

import (
	"fmt"
	"net"
	"os"
	"strings"
	"testing"
	"time"

	"github.com/letsencrypt/boulder/test"

	"github.com/letsencrypt/boulder/Godeps/_workspace/src/github.com/miekg/dns"
)

const dnsLoopbackAddr = "127.0.0.1:4053"

func mockDNSQuery(w dns.ResponseWriter, r *dns.Msg) {
	defer w.Close()
	m := new(dns.Msg)
	m.SetReply(r)
	m.Compress = false

	appendAnswer := func(rr dns.RR) {
		m.Answer = append(m.Answer, rr)
	}
	for _, q := range r.Question {
		q.Name = strings.ToLower(q.Name)
		if q.Name == "servfail.com." {
			m.Rcode = dns.RcodeServerFailure
			break
		}
		switch q.Qtype {
		case dns.TypeSOA:
			record := new(dns.SOA)
			record.Hdr = dns.RR_Header{Name: "letsencrypt.org.", Rrtype: dns.TypeSOA, Class: dns.ClassINET, Ttl: 0}
			record.Ns = "ns.letsencrypt.org."
			record.Mbox = "master.letsencrypt.org."
			record.Serial = 1
			record.Refresh = 1
			record.Retry = 1
			record.Expire = 1
			record.Minttl = 1
			appendAnswer(record)
		case dns.TypeA:
			if q.Name == "cps.letsencrypt.org." {
				record := new(dns.A)
				record.Hdr = dns.RR_Header{Name: "cps.letsencrypt.org.", Rrtype: dns.TypeA, Class: dns.ClassINET, Ttl: 0}
				record.A = net.ParseIP("127.0.0.1")
				appendAnswer(record)
			}
		case dns.TypeCNAME:
			if q.Name == "cname.letsencrypt.org." {
				record := new(dns.CNAME)
				record.Hdr = dns.RR_Header{Name: "cname.letsencrypt.org.", Rrtype: dns.TypeCNAME, Class: dns.ClassINET, Ttl: 30}
				record.Target = "cps.letsencrypt.org."
				appendAnswer(record)
			}
			if q.Name == "cname.example.com." {
				record := new(dns.CNAME)
				record.Hdr = dns.RR_Header{Name: "cname.example.com.", Rrtype: dns.TypeCNAME, Class: dns.ClassINET, Ttl: 30}
				record.Target = "CAA.example.com."
				appendAnswer(record)
			}
		case dns.TypeDNAME:
			if q.Name == "dname.letsencrypt.org." {
				record := new(dns.DNAME)
				record.Hdr = dns.RR_Header{Name: "dname.letsencrypt.org.", Rrtype: dns.TypeDNAME, Class: dns.ClassINET, Ttl: 30}
				record.Target = "cps.letsencrypt.org."
				appendAnswer(record)
			}
		case dns.TypeCAA:
			if q.Name == "bracewel.net." || q.Name == "caa.example.com." {
				record := new(dns.CAA)
				record.Hdr = dns.RR_Header{Name: q.Name, Rrtype: dns.TypeCAA, Class: dns.ClassINET, Ttl: 0}
				record.Tag = "issue"
				record.Value = "letsencrypt.org"
				record.Flag = 1
				appendAnswer(record)
			}
			if q.Name == "cname.example.com." {
				record := new(dns.CAA)
				record.Hdr = dns.RR_Header{Name: "caa.example.com.", Rrtype: dns.TypeCAA, Class: dns.ClassINET, Ttl: 0}
				record.Tag = "issue"
				record.Value = "letsencrypt.org"
				record.Flag = 1
				appendAnswer(record)
			}
		}
	}

	w.WriteMsg(m)
	return
}

func serveLoopResolver(stopChan chan bool) chan bool {
	dns.HandleFunc(".", mockDNSQuery)
	server := &dns.Server{Addr: dnsLoopbackAddr, Net: "udp", ReadTimeout: time.Millisecond, WriteTimeout: time.Millisecond}
	waitChan := make(chan bool, 1)
	go func() {
		waitChan <- true
		err := server.ListenAndServe()
		if err != nil {
			fmt.Println(err)
			return
		}
	}()
	go func() {
		<-stopChan
		err := server.Shutdown()
		if err != nil {
			fmt.Println(err)
		}
	}()
	return waitChan
}

func TestMain(m *testing.M) {
	stop := make(chan bool, 1)
	wait := serveLoopResolver(stop)
	<-wait
	ret := m.Run()
	stop <- true
	os.Exit(ret)
}

func TestDNSNoServers(t *testing.T) {
	obj := NewDNSResolverImpl(time.Hour, []string{})

	_, _, err := obj.ExchangeOne("letsencrypt.org", dns.TypeA)

	test.AssertError(t, err, "No servers")
}

func TestDNSOneServer(t *testing.T) {
	obj := NewDNSResolverImpl(time.Second*10, []string{dnsLoopbackAddr})

	_, _, err := obj.ExchangeOne("letsencrypt.org", dns.TypeSOA)

	test.AssertNotError(t, err, "No message")
}

func TestDNSDuplicateServers(t *testing.T) {
	obj := NewDNSResolverImpl(time.Second*10, []string{dnsLoopbackAddr, dnsLoopbackAddr})

	_, _, err := obj.ExchangeOne("letsencrypt.org", dns.TypeSOA)

	test.AssertNotError(t, err, "No message")
}

func TestDNSLookupsNoServer(t *testing.T) {
	obj := NewDNSResolverImpl(time.Second*10, []string{})

	_, _, err := obj.LookupTXT("letsencrypt.org")
	test.AssertError(t, err, "No servers")

	_, _, _, err = obj.LookupHost("letsencrypt.org")
	test.AssertError(t, err, "No servers")

	_, _, err = obj.LookupCNAME("letsencrypt.org")
	test.AssertError(t, err, "No servers")

	_, _, err = obj.LookupCAA("letsencrypt.org")
	test.AssertError(t, err, "No servers")
}

func TestDNSServFail(t *testing.T) {
	obj := NewDNSResolverImpl(time.Second*10, []string{dnsLoopbackAddr})
	bad := "servfail.com"

	_, _, err := obj.LookupTXT(bad)
	test.AssertError(t, err, "LookupTXT didn't return an error")

	_, _, err = obj.LookupCNAME(bad)
	test.AssertError(t, err, "LookupCNAME didn't return an error")

	_, _, _, err = obj.LookupHost(bad)
	test.AssertError(t, err, "LookupHost didn't return an error")

	// CAA lookup ignores validation failures from the resolver for now
	// and returns an empty list of CAA records.
	emptyCaa, _, err := obj.LookupCAA(bad)
	test.Assert(t, len(emptyCaa) == 0, "Query returned non-empty list of CAA records")
	test.AssertNotError(t, err, "LookupCAA returned an error")
}

func TestDNSLookupTXT(t *testing.T) {
	obj := NewDNSResolverImpl(time.Second*10, []string{dnsLoopbackAddr})

	a, rtt, err := obj.LookupTXT("letsencrypt.org")

	t.Logf("A: %v RTT %s", a, rtt)
	test.AssertNotError(t, err, "No message")
}

func TestDNSLookupHost(t *testing.T) {
	obj := NewDNSResolverImpl(time.Second*10, []string{dnsLoopbackAddr})

<<<<<<< HEAD
	ip, _, _, err := obj.LookupHost("sigfail.verteiltesysteme.net")
	t.Logf("sigfail.verteiltesysteme.net - IP: %s, Err: %s", ip, err)
	test.AssertError(t, err, "DNSSEC failure")
=======
	ip, _, _, err := obj.LookupHost("servfail.com")
	t.Logf("servfail.com - IP: %s, Err: %s", ip, err)
	test.AssertError(t, err, "Server failure")
>>>>>>> 8c919e64
	test.Assert(t, len(ip) == 0, "Should not have IPs")

	ip, _, _, err = obj.LookupHost("nonexistent.letsencrypt.org")
	t.Logf("nonexistent.letsencrypt.org - IP: %s, Err: %s", ip, err)
	test.AssertNotError(t, err, "Not an error to not exist")
	test.Assert(t, len(ip) == 0, "Should not have IPs")

	ip, _, _, err = obj.LookupHost("cps.letsencrypt.org")
	t.Logf("cps.letsencrypt.org - IP: %s, Err: %s", ip, err)
	test.AssertNotError(t, err, "Not an error to exist")
	test.Assert(t, len(ip) > 0, "Should have IPs")
}

func TestDNSLookupCAA(t *testing.T) {
	obj := NewDNSResolverImpl(time.Second*10, []string{dnsLoopbackAddr})

	caas, _, err := obj.LookupCAA("bracewel.net")
	test.AssertNotError(t, err, "CAA lookup failed")
	test.Assert(t, len(caas) > 0, "Should have CAA records")

	caas, _, err = obj.LookupCAA("nonexistent.letsencrypt.org")
	test.AssertNotError(t, err, "CAA lookup failed")
	test.Assert(t, len(caas) == 0, "Shouldn't have CAA records")

	caas, _, err = obj.LookupCAA("cname.example.com")
	test.AssertNotError(t, err, "CAA lookup failed")
	test.Assert(t, len(caas) > 0, "Should follow CNAME to find CAA")
}

func TestDNSLookupCNAME(t *testing.T) {
	obj := NewDNSResolverImpl(time.Second*10, []string{dnsLoopbackAddr})

	target, _, err := obj.LookupCNAME("cps.letsencrypt.org")
	test.AssertNotError(t, err, "CNAME lookup failed")
	test.AssertEquals(t, target, "")

	target, _, err = obj.LookupCNAME("cname.letsencrypt.org")
	test.AssertNotError(t, err, "CNAME lookup failed")
	test.AssertEquals(t, target, "cps.letsencrypt.org.")
}

func TestDNSLookupDNAME(t *testing.T) {
	obj := NewDNSResolverImpl(time.Second*10, []string{dnsLoopbackAddr})

	target, _, err := obj.LookupDNAME("cps.letsencrypt.org")
	test.AssertNotError(t, err, "DNAME lookup failed")
	test.AssertEquals(t, target, "")

	target, _, err = obj.LookupDNAME("dname.letsencrypt.org")
	test.AssertNotError(t, err, "DNAME lookup failed")
	test.AssertEquals(t, target, "cps.letsencrypt.org.")
}<|MERGE_RESOLUTION|>--- conflicted
+++ resolved
@@ -201,15 +201,9 @@
 func TestDNSLookupHost(t *testing.T) {
 	obj := NewDNSResolverImpl(time.Second*10, []string{dnsLoopbackAddr})
 
-<<<<<<< HEAD
-	ip, _, _, err := obj.LookupHost("sigfail.verteiltesysteme.net")
-	t.Logf("sigfail.verteiltesysteme.net - IP: %s, Err: %s", ip, err)
-	test.AssertError(t, err, "DNSSEC failure")
-=======
 	ip, _, _, err := obj.LookupHost("servfail.com")
 	t.Logf("servfail.com - IP: %s, Err: %s", ip, err)
 	test.AssertError(t, err, "Server failure")
->>>>>>> 8c919e64
 	test.Assert(t, len(ip) == 0, "Should not have IPs")
 
 	ip, _, _, err = obj.LookupHost("nonexistent.letsencrypt.org")
