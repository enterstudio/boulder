// Copyright 2014 ISRG.  All rights reserved
// This Source Code Form is subject to the terms of the Mozilla Public
// License, v. 2.0. If a copy of the MPL was not distributed with this
// file, You can obtain one at http://mozilla.org/MPL/2.0/.

package core

import (
	"crypto"
	"crypto/ecdsa"
	"crypto/rand"
	"crypto/rsa"
	"crypto/sha1"
	"crypto/sha256"
	"crypto/sha512"
	"crypto/x509"
	"encoding/asn1"
	"encoding/base64"
	"encoding/json"
	"errors"
	"hash"
	"math/big"
	"net/url"
	"strings"
)

// Errors

type NotSupportedError string
type MalformedRequestError string
type UnauthorizedError string
type NotFoundError string
type SyntaxError string
type SignatureValidationError string
type CertificateIssuanceError string

func (e NotSupportedError) Error() string        { return string(e) }
func (e MalformedRequestError) Error() string    { return string(e) }
func (e UnauthorizedError) Error() string        { return string(e) }
func (e NotFoundError) Error() string            { return string(e) }
func (e SyntaxError) Error() string              { return string(e) }
func (e SignatureValidationError) Error() string { return string(e) }
func (e CertificateIssuanceError) Error() string { return string(e) }

// Base64 functions

func pad(x string) string {
	switch len(x) % 4 {
	case 2:
		return x + "=="
	case 3:
		return x + "="
	}
	return x
}

func unpad(x string) string {
	return strings.Replace(x, "=", "", -1)
}

func B64enc(x []byte) string {
	return unpad(base64.URLEncoding.EncodeToString(x))
}

func B64dec(x string) ([]byte, error) {
	return base64.URLEncoding.DecodeString(pad(x))
}

// Random stuff

func RandomString(byteLength int) string {
	b := make([]byte, byteLength)
	_, _ = rand.Read(b) // NOTE: Ignoring errors
	return B64enc(b)
}

func NewToken() string {
	return RandomString(32)
}

// Fingerprints

func Fingerprint256(data []byte) string {
	d := sha256.New()
	_, _ = d.Write(data) // Never returns an error
	return B64enc(d.Sum(nil))
}

// URLs that automatically marshal/unmarshal to JSON strings
type AcmeURL url.URL

func (u AcmeURL) PathSegments() (segments []string) {
	segments = strings.Split(u.Path, "/")
	if len(segments) > 0 && len(segments[0]) == 0 {
		segments = segments[1:]
	}
	return
}

func (u AcmeURL) MarshalJSON() ([]byte, error) {
	uu := url.URL(u)
	return json.Marshal(uu.String())
}

func (u *AcmeURL) UnmarshalJSON(data []byte) error {
	var str string
	if err := json.Unmarshal(data, &str); err != nil {
		return err
	}

	uu, err := url.Parse(str)
	*u = AcmeURL(*uu)
	return err
}

// The missing CertificateRequest.Verify() method
func VerifyCSR(csr *x509.CertificateRequest) error {
	// Compute the hash of the TBSCertificateRequest
	var hashID crypto.Hash
	var hash hash.Hash
	switch csr.SignatureAlgorithm {
	case x509.SHA1WithRSA:
		fallthrough
	case x509.ECDSAWithSHA1:
		hashID = crypto.SHA1
		hash = sha1.New()
	case x509.SHA256WithRSA:
		fallthrough
	case x509.ECDSAWithSHA256:
		hashID = crypto.SHA256
		hash = sha256.New()
	case x509.SHA384WithRSA:
		fallthrough
	case x509.ECDSAWithSHA384:
		hashID = crypto.SHA384
		hash = sha512.New384()
	case x509.SHA512WithRSA:
		fallthrough
	case x509.ECDSAWithSHA512:
		hashID = crypto.SHA512
		hash = sha512.New()
	default:
		return errors.New("Unsupported CSR signing algorithm")
	}
	_, _ = hash.Write(csr.RawTBSCertificateRequest) // Never returns an error
	inputHash := hash.Sum(nil)

	// Verify the signature using the public key in the CSR
	switch csr.SignatureAlgorithm {
	case x509.SHA1WithRSA:
		fallthrough
	case x509.SHA256WithRSA:
		fallthrough
	case x509.SHA384WithRSA:
		fallthrough
	case x509.SHA512WithRSA:
		rsaKey := csr.PublicKey.(*rsa.PublicKey)
		return rsa.VerifyPKCS1v15(rsaKey, hashID, inputHash, csr.Signature)
	case x509.ECDSAWithSHA1:
		fallthrough
	case x509.ECDSAWithSHA256:
		fallthrough
	case x509.ECDSAWithSHA384:
		fallthrough
	case x509.ECDSAWithSHA512:
		ecKey := csr.PublicKey.(*ecdsa.PublicKey)
<<<<<<< HEAD

		var sig struct{ R, S *big.Int }
		_, err := asn1.Unmarshal(csr.Signature, &sig)
		if err != nil {
			return err
		}

		if ecdsa.Verify(ecKey, inputHash, sig.R, sig.S) {
			return nil
		} else {
=======
		intlen := len(csr.Signature) / 2
		r, s := big.NewInt(0), big.NewInt(0)
		r.SetBytes(csr.Signature[:intlen])
		s.SetBytes(csr.Signature[intlen:])
		if !ecdsa.Verify(ecKey, inputHash, r, s) {
>>>>>>> 70ab4a46
			return errors.New("Invalid ECDSA signature on CSR")
		}
		return nil
	}

	return errors.New("Unsupported CSR signing algorithm")
}<|MERGE_RESOLUTION|>--- conflicted
+++ resolved
@@ -164,7 +164,6 @@
 		fallthrough
 	case x509.ECDSAWithSHA512:
 		ecKey := csr.PublicKey.(*ecdsa.PublicKey)
-<<<<<<< HEAD
 
 		var sig struct{ R, S *big.Int }
 		_, err := asn1.Unmarshal(csr.Signature, &sig)
@@ -175,16 +174,8 @@
 		if ecdsa.Verify(ecKey, inputHash, sig.R, sig.S) {
 			return nil
 		} else {
-=======
-		intlen := len(csr.Signature) / 2
-		r, s := big.NewInt(0), big.NewInt(0)
-		r.SetBytes(csr.Signature[:intlen])
-		s.SetBytes(csr.Signature[intlen:])
-		if !ecdsa.Verify(ecKey, inputHash, r, s) {
->>>>>>> 70ab4a46
 			return errors.New("Invalid ECDSA signature on CSR")
 		}
-		return nil
 	}
 
 	return errors.New("Unsupported CSR signing algorithm")
