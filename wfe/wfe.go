package wfe

import (
	"bytes"
	"crypto/x509"
	"encoding/hex"
	"encoding/json"
	"errors"
	"fmt"
	"io/ioutil"
	"net"
	"net/http"
	"net/url"
	"path"
	"regexp"
	"strconv"
	"strings"
	"time"

	"github.com/jmhodges/clock"
	"github.com/prometheus/client_golang/prometheus"
	"golang.org/x/net/context"
	jose "gopkg.in/square/go-jose.v2"

	"github.com/letsencrypt/boulder/core"
	berrors "github.com/letsencrypt/boulder/errors"
	"github.com/letsencrypt/boulder/features"
	"github.com/letsencrypt/boulder/goodkey"
	blog "github.com/letsencrypt/boulder/log"
	"github.com/letsencrypt/boulder/metrics"
	"github.com/letsencrypt/boulder/metrics/measured_http"
	"github.com/letsencrypt/boulder/nonce"
	"github.com/letsencrypt/boulder/probs"
	"github.com/letsencrypt/boulder/revocation"
	"github.com/letsencrypt/boulder/web"
)

// Paths are the ACME-spec identified URL path-segments for various methods.
// NOTE: In metrics/measured_http we make the assumption that these are all
// lowercase plus hyphens. If you violate that assumption you should update
// measured_http.
const (
	directoryPath  = "/directory"
	newRegPath     = "/acme/new-reg"
	regPath        = "/acme/reg/"
	newAuthzPath   = "/acme/new-authz"
	authzPath      = "/acme/authz/"
	challengePath  = "/acme/challenge/"
	newCertPath    = "/acme/new-cert"
	certPath       = "/acme/cert/"
	revokeCertPath = "/acme/revoke-cert"
	termsPath      = "/terms"
	issuerPath     = "/acme/issuer-cert"
	buildIDPath    = "/build"
	rolloverPath   = "/acme/key-change"
)

// WebFrontEndImpl provides all the logic for Boulder's web-facing interface,
// i.e., ACME.  Its members configure the paths for various ACME functions,
// plus a few other data items used in ACME.  Its methods are primarily handlers
// for HTTPS requests for the various ACME functions.
type WebFrontEndImpl struct {
	RA    core.RegistrationAuthority
	SA    core.StorageGetter
	stats metrics.Scope
	log   blog.Logger
	clk   clock.Clock

	// URL configuration parameters
	BaseURL string

	// Issuer certificate (DER) for /acme/issuer-cert
	IssuerCert []byte

	// URL to the current subscriber agreement (should contain some version identifier)
	SubscriberAgreementURL string

	// Register of anti-replay nonces
	nonceService *nonce.NonceService

	// Key policy.
	keyPolicy goodkey.KeyPolicy

	// Cache settings
	CertCacheDuration           time.Duration
	CertNoCacheExpirationWindow time.Duration
	IndexCacheDuration          time.Duration
	IssuerCacheDuration         time.Duration

	// CORS settings
	AllowOrigins []string

	// Maximum duration of a request
	RequestTimeout time.Duration

	AcceptRevocationReason bool
	AllowAuthzDeactivation bool

	csrSignatureAlgs *prometheus.CounterVec
}

// NewWebFrontEndImpl constructs a web service for Boulder
func NewWebFrontEndImpl(
	stats metrics.Scope,
	clk clock.Clock,
	keyPolicy goodkey.KeyPolicy,
	logger blog.Logger,
) (WebFrontEndImpl, error) {
	nonceService, err := nonce.NewNonceService(stats)
	if err != nil {
		return WebFrontEndImpl{}, err
	}

	csrSignatureAlgs := prometheus.NewCounterVec(
		prometheus.CounterOpts{
			Name: "csrSignatureAlgs",
			Help: "Number of CSR signatures by algorithm",
		},
		[]string{"type"},
	)
	stats.MustRegister(csrSignatureAlgs)

	return WebFrontEndImpl{
		log:              logger,
		clk:              clk,
		nonceService:     nonceService,
		stats:            stats,
		keyPolicy:        keyPolicy,
		csrSignatureAlgs: csrSignatureAlgs,
	}, nil
}

// HandleFunc registers a handler at the given path. It's
// http.HandleFunc(), but with a wrapper around the handler that
// provides some generic per-request functionality:
//
// * Set a Replay-Nonce header.
//
// * Respond to OPTIONS requests, including CORS preflight requests.
//
// * Set a no cache header
//
// * Respond http.StatusMethodNotAllowed for HTTP methods other than
// those listed.
//
// * Set CORS headers when responding to CORS "actual" requests.
//
// * Never send a body in response to a HEAD request. Anything
// written by the handler will be discarded if the method is HEAD.
// Also, all handlers that accept GET automatically accept HEAD.
func (wfe *WebFrontEndImpl) HandleFunc(mux *http.ServeMux, pattern string, h wfeHandlerFunc, methods ...string) {
	methodsMap := make(map[string]bool)
	for _, m := range methods {
		methodsMap[m] = true
	}
	if methodsMap["GET"] && !methodsMap["HEAD"] {
		// Allow HEAD for any resource that allows GET
		methods = append(methods, "HEAD")
		methodsMap["HEAD"] = true
	}
	methodsStr := strings.Join(methods, ", ")
	handler := http.StripPrefix(pattern, &topHandler{
		log: wfe.log,
		clk: clock.Default(),
		wfe: wfeHandlerFunc(func(ctx context.Context, logEvent *requestEvent, response http.ResponseWriter, request *http.Request) {
			// We do not propagate errors here, because (1) they should be
			// transient, and (2) they fail closed.
			nonce, err := wfe.nonceService.Nonce()
			if err == nil {
				response.Header().Set("Replay-Nonce", nonce)
				logEvent.ResponseNonce = nonce
			} else {
				logEvent.AddError("unable to make nonce: %s", err)
			}

			logEvent.Endpoint = pattern
			if request.URL != nil {
				logEvent.Endpoint = path.Join(logEvent.Endpoint, request.URL.Path)
			}

			switch request.Method {
			case "HEAD":
				// Go's net/http (and httptest) servers will strip out the body
				// of responses for us. This keeps the Content-Length for HEAD
				// requests as the same as GET requests per the spec.
			case "OPTIONS":
				wfe.Options(response, request, methodsStr, methodsMap)
				return
			}

			// No cache header is set for all requests, succeed or fail.
			addNoCacheHeader(response)

			if !methodsMap[request.Method] {
				response.Header().Set("Allow", methodsStr)
				wfe.sendError(response, logEvent, probs.MethodNotAllowed(), nil)
				return
			}

			wfe.setCORSHeaders(response, request, "")

			timeout := wfe.RequestTimeout
			if timeout == 0 {
				timeout = 5 * time.Minute
			}
			ctx, cancel := context.WithTimeout(ctx, timeout)
			// TODO(riking): add request context using WithValue

			// Call the wrapped handler.
			h(ctx, logEvent, response, request)
			cancel()
		}),
	})
	mux.Handle(pattern, handler)
}

func marshalIndent(v interface{}) ([]byte, error) {
	return json.MarshalIndent(v, "", "  ")
}

func (wfe *WebFrontEndImpl) writeJsonResponse(response http.ResponseWriter, logEvent *requestEvent, status int, v interface{}) error {
	jsonReply, err := marshalIndent(v)
	if err != nil {
		return err // All callers are responsible for handling this error
	}

	response.Header().Set("Content-Type", "application/json")
	response.WriteHeader(status)
	_, err = response.Write(jsonReply)
	if err != nil {
		// Don't worry about returning this error because the caller will
		// never handle it.
		wfe.log.Warning(fmt.Sprintf("Could not write response: %s", err))
		logEvent.AddError(fmt.Sprintf("failed to write response: %s", err))
	}
	return nil
}

func (wfe *WebFrontEndImpl) relativeEndpoint(request *http.Request, endpoint string) string {
	var result string
	proto := "http"
	host := request.Host

	// If the request was received via TLS, use `https://` for the protocol
	if request.TLS != nil {
		proto = "https"
	}

	// Allow upstream proxies  to specify the forwarded protocol. Allow this value
	// to override our own guess.
	if specifiedProto := request.Header.Get("X-Forwarded-Proto"); specifiedProto != "" {
		proto = specifiedProto
	}

	// Default to "localhost" when no request.Host is provided. Otherwise requests
	// with an empty `Host` produce results like `http:///acme/new-authz`
	if request.Host == "" {
		host = "localhost"
	}

	if wfe.BaseURL != "" {
		result = fmt.Sprintf("%s%s", wfe.BaseURL, endpoint)
	} else {
		resultUrl := url.URL{Scheme: proto, Host: host, Path: endpoint}
		result = resultUrl.String()
	}

	return result
}

const randomDirKeyExplanationLink = "https://community.letsencrypt.org/t/adding-random-entries-to-the-directory/33417"

func (wfe *WebFrontEndImpl) relativeDirectory(request *http.Request, directory map[string]interface{}) ([]byte, error) {
	// Create an empty map sized equal to the provided directory to store the
	// relative-ized result
	relativeDir := make(map[string]interface{}, len(directory))

	// Copy each entry of the provided directory into the new relative map. If
	// `wfe.BaseURL` != "", use the old behaviour and prefix each endpoint with
	// the `BaseURL`. Otherwise, prefix each endpoint using the request protocol
	// & host.
	for k, v := range directory {
		if features.Enabled(features.RandomDirectoryEntry) && v == randomDirKeyExplanationLink {
			relativeDir[k] = v
			continue
		}
		switch v := v.(type) {
		case string:
			// Only relative-ize top level string values, e.g. not the "meta" element
			relativeDir[k] = wfe.relativeEndpoint(request, v)
		default:
			// If it isn't a string, put it into the results unmodified
			relativeDir[k] = v
		}
	}

	directoryJSON, err := marshalIndent(relativeDir)
	// This should never happen since we are just marshalling known strings
	if err != nil {
		return nil, err
	}

	return directoryJSON, nil
}

// Handler returns an http.Handler that uses various functions for
// various ACME-specified paths.
func (wfe *WebFrontEndImpl) Handler() http.Handler {
	m := http.NewServeMux()
	wfe.HandleFunc(m, directoryPath, wfe.Directory, "GET")
	wfe.HandleFunc(m, newRegPath, wfe.NewRegistration, "POST")
	wfe.HandleFunc(m, newAuthzPath, wfe.NewAuthorization, "POST")
	wfe.HandleFunc(m, newCertPath, wfe.NewCertificate, "POST")
	wfe.HandleFunc(m, regPath, wfe.Registration, "POST")
	wfe.HandleFunc(m, authzPath, wfe.Authorization, "GET", "POST")
	wfe.HandleFunc(m, challengePath, wfe.Challenge, "GET", "POST")
	wfe.HandleFunc(m, certPath, wfe.Certificate, "GET")
	wfe.HandleFunc(m, revokeCertPath, wfe.RevokeCertificate, "POST")
	wfe.HandleFunc(m, termsPath, wfe.Terms, "GET")
	wfe.HandleFunc(m, issuerPath, wfe.Issuer, "GET")
	wfe.HandleFunc(m, buildIDPath, wfe.BuildID, "GET")
	wfe.HandleFunc(m, rolloverPath, wfe.KeyRollover, "POST")

	// We don't use our special HandleFunc for "/" because it matches everything,
	// meaning we can wind up returning 405 when we mean to return 404. See
	// https://github.com/letsencrypt/boulder/issues/717
	m.Handle("/", &topHandler{
		log: wfe.log,
		clk: clock.Default(),
		wfe: wfeHandlerFunc(wfe.Index),
	})
	return measured_http.New(m, wfe.clk)
}

// Method implementations

// Index serves a simple identification page. It is not part of the ACME spec.
func (wfe *WebFrontEndImpl) Index(ctx context.Context, logEvent *requestEvent, response http.ResponseWriter, request *http.Request) {
	// http://golang.org/pkg/net/http/#example_ServeMux_Handle
	// The "/" pattern matches everything, so we need to check
	// that we're at the root here.
	if request.URL.Path != "/" {
		logEvent.AddError("Resource not found")
		http.NotFound(response, request)
		response.Header().Set("Content-Type", "application/problem+json")
		return
	}

	if request.Method != "GET" {
		logEvent.AddError("Bad method")
		response.Header().Set("Allow", "GET")
		response.WriteHeader(http.StatusMethodNotAllowed)
		return
	}

	addNoCacheHeader(response)
	response.Header().Set("Content-Type", "text/html")
	response.Write([]byte(fmt.Sprintf(`<html>
		<body>
			This is an <a href="https://github.com/ietf-wg-acme/acme/">ACME</a>
			Certificate Authority running <a href="https://github.com/letsencrypt/boulder">Boulder</a>.
			JSON directory is available at <a href="%s">%s</a>.
		</body>
	</html>
	`, directoryPath, directoryPath)))
}

func addNoCacheHeader(w http.ResponseWriter) {
	w.Header().Add("Cache-Control", "public, max-age=0, no-cache")
}

func addRequesterHeader(w http.ResponseWriter, requester int64) {
	if requester > 0 {
		w.Header().Set("Boulder-Requester", fmt.Sprintf("%d", requester))
	}
}

// Directory is an HTTP request handler that provides the directory
// object stored in the WFE's DirectoryEndpoints member with paths prefixed
// using the `request.Host` of the HTTP request.
func (wfe *WebFrontEndImpl) Directory(ctx context.Context, logEvent *requestEvent, response http.ResponseWriter, request *http.Request) {
	directoryEndpoints := map[string]interface{}{
		"new-reg":     newRegPath,
		"new-authz":   newAuthzPath,
		"new-cert":    newCertPath,
		"revoke-cert": revokeCertPath,
	}

	// Versions of Certbot pre-0.6.0 (named LetsEncryptPythonClient at the time) break when they
	// encounter a directory containing elements they don't expect so we gate
	// adding new directory fields for clients matching this UA.
	clientDirChangeIntolerant := strings.HasPrefix(request.UserAgent(), "LetsEncryptPythonClient")
	if !clientDirChangeIntolerant {
		directoryEndpoints["key-change"] = rolloverPath
	}
	if features.Enabled(features.RandomDirectoryEntry) && !clientDirChangeIntolerant {
		// Add a random key to the directory in order to make sure that clients don't hardcode an
		// expected set of keys. This ensures that we can properly extend the directory when we
		// need to add a new endpoint or meta element.
		directoryEndpoints[core.RandomString(8)] = randomDirKeyExplanationLink
	}
	if features.Enabled(features.DirectoryMeta) && !clientDirChangeIntolerant {
		// ACME since draft-02 describes an optional "meta" directory entry. The
		// meta entry may optionally contain a "terms-of-service" URI for the
		// current ToS.
		directoryEndpoints["meta"] = map[string]string{
			"terms-of-service": wfe.SubscriberAgreementURL,
		}
	}

	response.Header().Set("Content-Type", "application/json")

	relDir, err := wfe.relativeDirectory(request, directoryEndpoints)
	if err != nil {
		marshalProb := probs.ServerInternal("unable to marshal JSON directory")
		wfe.sendError(response, logEvent, marshalProb, nil)
		return
	}

	response.Write(relDir)
}

const (
	unknownKey = "No registration exists matching provided key"
)

func (wfe *WebFrontEndImpl) extractJWSKey(body string) (*jose.JSONWebKey, *jose.JSONWebSignature, error) {
	parsedJws, err := jose.ParseSigned(body)
	if err != nil {
		wfe.stats.Inc("Errors.UnableToParseJWS", 1)
		return nil, nil, errors.New("Parse error reading JWS")
	}

	if len(parsedJws.Signatures) > 1 {
		wfe.stats.Inc("Errors.TooManyJWSSignaturesInPOST", 1)
		return nil, nil, errors.New("Too many signatures in POST body")
	}
	if len(parsedJws.Signatures) == 0 {
		wfe.stats.Inc("Errors.JWSNotSignedInPOST", 1)
		return nil, nil, errors.New("POST JWS not signed")
	}

	key := parsedJws.Signatures[0].Header.JSONWebKey
	if key == nil {
		wfe.stats.Inc("Errors.NoJWKInJWSSignatureHeader", 1)
		return nil, nil, errors.New("No JWK in JWS header")
	}

	if !key.Valid() {
		wfe.stats.Inc("Errors.InvalidJWK", 1)
		return nil, nil, errors.New("Invalid JWK in JWS header")
	}

	return key, parsedJws, nil
}

// verifyPOST reads and parses the request body, looks up the Registration
// corresponding to its JWK, verifies the JWS signature, checks that the
// resource field is present and correct in the JWS protected header, and
// returns the JWS payload bytes, the key used to verify, and the corresponding
// Registration (or error).  If regCheck is false, verifyPOST will still try to
// look up a registration object, and will return it if found. However, if no
// registration object is found, verifyPOST will attempt to verify the JWS using
// the key in the JWS headers, and return the key plus a dummy registration if
// successful. If a caller passes regCheck = false, it should plan on validating
// the key itself.  verifyPOST also appends its errors to requestEvent.Errors so
// code calling it does not need to if they immediately return a response to the
// user.
func (wfe *WebFrontEndImpl) verifyPOST(ctx context.Context, logEvent *requestEvent, request *http.Request, regCheck bool, resource core.AcmeResource) ([]byte, *jose.JSONWebKey, core.Registration, *probs.ProblemDetails) {
	// TODO: We should return a pointer to a registration, which can be nil,
	// rather the a registration value with a sentinel value.
	// https://github.com/letsencrypt/boulder/issues/877
	reg := core.Registration{ID: 0}

	if _, ok := request.Header["Content-Length"]; !ok {
		wfe.stats.Inc("HTTP.ClientErrors.LengthRequiredError", 1)
		return nil, nil, reg, probs.ContentLengthRequired()
	}

	// Read body
	if request.Body == nil {
		wfe.stats.Inc("Errors.NoPOSTBody", 1)
		return nil, nil, reg, probs.Malformed("No body on POST")
	}

	bodyBytes, err := ioutil.ReadAll(request.Body)
	if err != nil {
		wfe.stats.Inc("Errors.UnableToReadRequestBody", 1)
		return nil, nil, reg, probs.ServerInternal("unable to read request body")
	}

	body := string(bodyBytes)

	// Verify JWS
	// NOTE: It might seem insecure for the WFE to be trusted to verify
	// client requests, i.e., that the verification should be done at the
	// RA.  However the WFE is the RA's only view of the outside world
	// *anyway*, so it could always lie about what key was used by faking
	// the signature itself.
	submittedKey, parsedJws, err := wfe.extractJWSKey(body)
	if err != nil {
		return nil, nil, reg, probs.Malformed(err.Error())
	}

	var key *jose.JSONWebKey
	reg, err = wfe.SA.GetRegistrationByKey(ctx, submittedKey)
	// Special case: If no registration was found, but regCheck is false, use an
	// empty registration and the submitted key. The caller is expected to do some
	// validation on the returned key.
	if berrors.Is(err, berrors.NotFound) && !regCheck {
		// When looking up keys from the registrations DB, we can be confident they
		// are "good". But when we are verifying against any submitted key, we want
		// to check its quality before doing the verify.
		if err = wfe.keyPolicy.GoodKey(submittedKey.Key); err != nil {
			wfe.stats.Inc("Errors.JWKRejectedByGoodKey", 1)
			return nil, nil, reg, probs.Malformed(err.Error())
		}
		key = submittedKey
	} else if err != nil {
		// For all other errors, or if regCheck is true, return error immediately.
		wfe.stats.Inc("Errors.UnableToGetRegistrationByKey", 1)
		logEvent.AddError("unable to fetch registration by the given JWK: %s", err)
		if berrors.Is(err, berrors.NotFound) {
			return nil, nil, reg, probs.Unauthorized(unknownKey)
		}

		return nil, nil, reg, probs.ServerInternal("Failed to get registration by key")
	} else {
		// If the lookup was successful, use that key.
		key = reg.Key
		logEvent.Requester = reg.ID
		logEvent.Contacts = reg.Contact
	}

	// Only check for validity if we are actually checking the registration
	if regCheck && reg.Status != core.StatusValid {
		return nil, nil, reg, probs.Unauthorized(fmt.Sprintf("Registration is not valid, has status '%s'", reg.Status))
	}

	if statName, err := checkAlgorithm(key, parsedJws); err != nil {
		wfe.stats.Inc(statName, 1)
		return nil, nil, reg, probs.Malformed(err.Error())
	}

	payload, err := parsedJws.Verify(key)
	if err != nil {
		wfe.stats.Inc("Errors.JWSVerificationFailed", 1)
		n := len(body)
		if n > 100 {
			n = 100
		}
		logEvent.AddError("verification of JWS with the JWK failed: %v; body: %s", err, body[:n])
		return nil, nil, reg, probs.Malformed("JWS verification error")
	}
	logEvent.Payload = string(payload)

	// Check that the request has a known anti-replay nonce
	nonce := parsedJws.Signatures[0].Header.Nonce
	logEvent.RequestNonce = nonce
	if len(nonce) == 0 {
		wfe.stats.Inc("Errors.JWSMissingNonce", 1)
		return nil, nil, reg, probs.BadNonce("JWS has no anti-replay nonce")
	} else if !wfe.nonceService.Valid(nonce) {
		wfe.stats.Inc("Errors.JWSInvalidNonce", 1)
		return nil, nil, reg, probs.BadNonce(fmt.Sprintf("JWS has invalid anti-replay nonce %s", nonce))
	}

	// Check that the "resource" field is present and has the correct value
	var parsedRequest struct {
		Resource string `json:"resource"`
	}
	err = json.Unmarshal([]byte(payload), &parsedRequest)
	if err != nil {
		wfe.stats.Inc("Errors.UnparseableJWSPayload", 1)
		return nil, nil, reg, probs.Malformed("Request payload did not parse as JSON")
	}
	if parsedRequest.Resource == "" {
		wfe.stats.Inc("Errors.NoResourceInJWSPayload", 1)
		return nil, nil, reg, probs.Malformed("Request payload does not specify a resource")
	} else if resource != core.AcmeResource(parsedRequest.Resource) {
		wfe.stats.Inc("Errors.MismatchedResourceInJWSPayload", 1)
		return nil, nil, reg, probs.Malformed("JWS resource payload does not match the HTTP resource: %s != %s", parsedRequest.Resource, resource)
	}

	return []byte(payload), key, reg, nil
}

// sendError sends an error response represented by the given ProblemDetails,
// and, if the ProblemDetails.Type is ServerInternalProblem, audit logs the
// internal ierr. The rendered Problem will have its Type prefixed with the ACME
// v1 namespace.
func (wfe *WebFrontEndImpl) sendError(response http.ResponseWriter, logEvent *requestEvent, prob *probs.ProblemDetails, ierr error) {
	// Determine the HTTP status code to use for this problem
	code := probs.ProblemDetailsToStatusCode(prob)

	// Record details to the log event
	logEvent.AddError(fmt.Sprintf("%d :: %s :: %s", prob.HTTPStatus, prob.Type, prob.Detail))

	// Only audit log internal errors so users cannot purposefully cause
	// auditable events.
	if prob.Type == probs.ServerInternalProblem {
		if ierr != nil {
			wfe.log.AuditErr(fmt.Sprintf("Internal error - %s - %s", prob.Detail, ierr))
		} else {
			wfe.log.AuditErr(fmt.Sprintf("Internal error - %s", prob.Detail))
		}
	}

	// Increment a stat for this problem type
	wfe.stats.Inc(fmt.Sprintf("HTTP.ProblemTypes.%s", prob.Type), 1)

	// Prefix the problem type with the ACME V1 error namespace and marshal to JSON
	prob.Type = probs.V1ErrorNS + prob.Type
	problemDoc, err := marshalIndent(prob)
	if err != nil {
		wfe.log.AuditErr(fmt.Sprintf("Could not marshal error message: %s - %+v", err, prob))
		problemDoc = []byte("{\"detail\": \"Problem marshalling error message.\"}")
	}

	// Write the JSON problem response
	response.Header().Set("Content-Type", "application/problem+json")
	response.WriteHeader(code)
	response.Write(problemDoc)
}

func link(url, relation string) string {
	return fmt.Sprintf("<%s>;rel=\"%s\"", url, relation)
}

// NewRegistration is used by clients to submit a new registration/account
func (wfe *WebFrontEndImpl) NewRegistration(ctx context.Context, logEvent *requestEvent, response http.ResponseWriter, request *http.Request) {

	body, key, _, prob := wfe.verifyPOST(ctx, logEvent, request, false, core.ResourceNewReg)
	addRequesterHeader(response, logEvent.Requester)
	if prob != nil {
		// verifyPOST handles its own setting of logEvent.Errors
		wfe.sendError(response, logEvent, prob, nil)
		return
	}

	if existingReg, err := wfe.SA.GetRegistrationByKey(ctx, key); err == nil {
		response.Header().Set("Location", wfe.relativeEndpoint(request, fmt.Sprintf("%s%d", regPath, existingReg.ID)))
		// TODO(#595): check for missing registration err
		wfe.sendError(response, logEvent, probs.Conflict("Registration key is already in use"), err)
		return
	}

	var init core.Registration
	err := json.Unmarshal(body, &init)
	if err != nil {
		wfe.sendError(response, logEvent, probs.Malformed("Error unmarshaling JSON"), err)
		return
	}
	if len(init.Agreement) > 0 && init.Agreement != wfe.SubscriberAgreementURL {
		msg := fmt.Sprintf("Provided agreement URL [%s] does not match current agreement URL [%s]", init.Agreement, wfe.SubscriberAgreementURL)
		wfe.sendError(response, logEvent, probs.Malformed(msg), nil)
		return
	}
	init.Key = key
	init.InitialIP = net.ParseIP(request.Header.Get("X-Real-IP"))
	if init.InitialIP == nil {
		host, _, err := net.SplitHostPort(request.RemoteAddr)
		if err == nil {
			init.InitialIP = net.ParseIP(host)
		} else {
			logEvent.AddError("Couldn't parse RemoteAddr: %s", request.RemoteAddr)
			wfe.sendError(response, logEvent, probs.ServerInternal("couldn't parse the remote (that is, the client's) address"), nil)
			return
		}
	}

	reg, err := wfe.RA.NewRegistration(ctx, init)
	if err != nil {
<<<<<<< HEAD
		logEvent.AddError("unable to create new registration: %s", err)
		wfe.sendError(response, logEvent, web.ProblemDetailsForError(err, "Error creating new registration"), err)
=======
		wfe.sendError(response, logEvent, problemDetailsForError(err, "Error creating new registration"), err)
>>>>>>> 0ab1e2ff
		return
	}
	logEvent.Requester = reg.ID
	addRequesterHeader(response, reg.ID)
	logEvent.Contacts = reg.Contact

	// Use an explicitly typed variable. Otherwise `go vet' incorrectly complains
	// that reg.ID is a string being passed to %d.
	regURL := wfe.relativeEndpoint(request, fmt.Sprintf("%s%d", regPath, reg.ID))

	response.Header().Add("Location", regURL)
	response.Header().Add("Link", link(wfe.relativeEndpoint(request, newAuthzPath), "next"))
	if len(wfe.SubscriberAgreementURL) > 0 {
		response.Header().Add("Link", link(wfe.SubscriberAgreementURL, "terms-of-service"))
	}

	err = wfe.writeJsonResponse(response, logEvent, http.StatusCreated, reg)
	if err != nil {
		// ServerInternal because we just created this registration, and it
		// should be OK.
		wfe.sendError(response, logEvent, probs.ServerInternal("Error marshaling registration"), err)
		return
	}
}

// NewAuthorization is used by clients to submit a new ID Authorization
func (wfe *WebFrontEndImpl) NewAuthorization(ctx context.Context, logEvent *requestEvent, response http.ResponseWriter, request *http.Request) {
	body, _, currReg, prob := wfe.verifyPOST(ctx, logEvent, request, true, core.ResourceNewAuthz)
	addRequesterHeader(response, logEvent.Requester)
	if prob != nil {
		// verifyPOST handles its own setting of logEvent.Errors
		wfe.sendError(response, logEvent, prob, nil)
		return
	}
	// Any version of the agreement is acceptable here. Version match is enforced in
	// wfe.Registration when agreeing the first time. Agreement updates happen
	// by mailing subscribers and don't require a registration update.
	if currReg.Agreement == "" {
		wfe.sendError(response, logEvent, probs.Unauthorized("Must agree to subscriber agreement before any further actions"), nil)
		return
	}

	var init core.Authorization
	if err := json.Unmarshal(body, &init); err != nil {
		wfe.sendError(response, logEvent, probs.Malformed("Error unmarshaling JSON"), err)
		return
	}
	logEvent.Extra["Identifier"] = init.Identifier

	// Create new authz and return
	authz, err := wfe.RA.NewAuthorization(ctx, init, currReg.ID)
	if err != nil {
<<<<<<< HEAD
		logEvent.AddError("unable to create new authz: %s", err)
		wfe.sendError(response, logEvent, web.ProblemDetailsForError(err, "Error creating new authz"), err)
=======
		wfe.sendError(response, logEvent, problemDetailsForError(err, "Error creating new authz"), err)
>>>>>>> 0ab1e2ff
		return
	}
	logEvent.Extra["AuthzID"] = authz.ID

	// Make a URL for this authz, then blow away the ID and RegID before serializing
	authzURL := wfe.relativeEndpoint(request, authzPath+string(authz.ID))
	wfe.prepAuthorizationForDisplay(request, &authz)

	response.Header().Add("Location", authzURL)
	response.Header().Add("Link", link(wfe.relativeEndpoint(request, newCertPath), "next"))

	err = wfe.writeJsonResponse(response, logEvent, http.StatusCreated, authz)
	if err != nil {
		// ServerInternal because we generated the authz, it should be OK
		wfe.sendError(response, logEvent, probs.ServerInternal("Error marshaling authz"), err)
		return
	}
}

func (wfe *WebFrontEndImpl) regHoldsAuthorizations(ctx context.Context, regID int64, names []string) (bool, error) {
	authz, err := wfe.SA.GetValidAuthorizations(ctx, regID, names, wfe.clk.Now())
	if err != nil {
		return false, err
	}
	if len(names) != len(authz) {
		return false, nil
	}
	missingNames := false
	for _, name := range names {
		if _, present := authz[name]; !present {
			missingNames = true
		}
	}
	return !missingNames, nil
}

// RevokeCertificate is used by clients to request the revocation of a cert.
func (wfe *WebFrontEndImpl) RevokeCertificate(ctx context.Context, logEvent *requestEvent, response http.ResponseWriter, request *http.Request) {
	// We don't ask verifyPOST to verify there is a corresponding registration,
	// because anyone with the right private key can revoke a certificate.
	body, requestKey, registration, prob := wfe.verifyPOST(ctx, logEvent, request, false, core.ResourceRevokeCert)
	addRequesterHeader(response, logEvent.Requester)
	if prob != nil {
		// verifyPOST handles its own setting of logEvent.Errors
		wfe.sendError(response, logEvent, prob, nil)
		return
	}

	type RevokeRequest struct {
		CertificateDER core.JSONBuffer    `json:"certificate"`
		Reason         *revocation.Reason `json:"reason"`
	}
	var revokeRequest RevokeRequest
	if err := json.Unmarshal(body, &revokeRequest); err != nil {
		wfe.sendError(response, logEvent, probs.Malformed("Unable to JSON parse revoke request"), err)
		return
	}
	providedCert, err := x509.ParseCertificate(revokeRequest.CertificateDER)
	if err != nil {
		wfe.sendError(response, logEvent, probs.Malformed("Unable to parse revoke certificate DER"), err)
		return
	}

	serial := core.SerialToString(providedCert.SerialNumber)
	logEvent.Extra["ProvidedCertificateSerial"] = serial
	cert, err := wfe.SA.GetCertificate(ctx, serial)
	// TODO(#991): handle db errors better
	if err != nil || !bytes.Equal(cert.DER, revokeRequest.CertificateDER) {
		wfe.sendError(response, logEvent, probs.NotFound("No such certificate"), err)
		return
	}
	parsedCertificate, err := x509.ParseCertificate(cert.DER)
	if err != nil {
		// InternalServerError because this is a failure to decode from our DB.
		wfe.sendError(response, logEvent, probs.ServerInternal("invalid parse of stored certificate"), err)
		return
	}
	logEvent.Extra["RetrievedCertificateSerial"] = core.SerialToString(parsedCertificate.SerialNumber)
	logEvent.Extra["RetrievedCertificateDNSNames"] = parsedCertificate.DNSNames
	logEvent.Extra["RetrievedCertificateEmailAddresses"] = parsedCertificate.EmailAddresses
	logEvent.Extra["RetrievedCertificateIPAddresses"] = parsedCertificate.IPAddresses

	certStatus, err := wfe.SA.GetCertificateStatus(ctx, serial)
	if err != nil {
		logEvent.AddError("unable to get certificate status: %s", err)
		// TODO(#991): handle db errors
		wfe.sendError(response, logEvent, probs.NotFound("Certificate status not yet available"), err)
		return
	}
	logEvent.Extra["CertificateStatus"] = certStatus.Status

	if certStatus.Status == core.OCSPStatusRevoked {
		wfe.sendError(response, logEvent, probs.Conflict("Certificate already revoked"), nil)
		return
	}

	if !(core.KeyDigestEquals(requestKey, parsedCertificate.PublicKey) || registration.ID == cert.RegistrationID) {
		valid, err := wfe.regHoldsAuthorizations(ctx, registration.ID, parsedCertificate.DNSNames)
		if err != nil {
			wfe.sendError(response, logEvent, probs.ServerInternal("Failed to retrieve authorizations for names in certificate"), err)
			return
		}
		if !valid {
			wfe.sendError(response, logEvent,
				probs.Unauthorized("Revocation request must be signed by private key of cert to be revoked, by the "+
					"account key of the account that issued it, or by the account key of an account that holds valid "+
					"authorizations for all names in the certificate."),
				nil)
			return
		}
	}

	reason := revocation.Reason(0)
	if revokeRequest.Reason != nil && wfe.AcceptRevocationReason {
		if _, present := revocation.UserAllowedReasons[*revokeRequest.Reason]; !present {
			wfe.sendError(response, logEvent, probs.Malformed("unsupported revocation reason code provided"), nil)
			return
		}
		reason = *revokeRequest.Reason
	}

	err = wfe.RA.RevokeCertificateWithReg(ctx, *parsedCertificate, reason, registration.ID)
	if err != nil {
<<<<<<< HEAD
		logEvent.AddError("failed to revoke certificate: %s", err)
		wfe.sendError(response, logEvent, web.ProblemDetailsForError(err, "Failed to revoke certificate"), err)
=======
		wfe.sendError(response, logEvent, problemDetailsForError(err, "Failed to revoke certificate"), err)
>>>>>>> 0ab1e2ff
	} else {
		wfe.log.Debug(fmt.Sprintf("Revoked %v", serial))
		response.WriteHeader(http.StatusOK)
	}
}

func (wfe *WebFrontEndImpl) logCsr(request *http.Request, cr core.CertificateRequest, registration core.Registration) {
	var csrLog = struct {
		ClientAddr   string
		CSR          string
		Registration core.Registration
	}{
		ClientAddr:   getClientAddr(request),
		CSR:          hex.EncodeToString(cr.Bytes),
		Registration: registration,
	}
	wfe.log.AuditObject("Certificate request", csrLog)
}

// NewCertificate is used by clients to request the issuance of a cert for an
// authorized identifier.
func (wfe *WebFrontEndImpl) NewCertificate(ctx context.Context, logEvent *requestEvent, response http.ResponseWriter, request *http.Request) {
	body, _, reg, prob := wfe.verifyPOST(ctx, logEvent, request, true, core.ResourceNewCert)
	addRequesterHeader(response, logEvent.Requester)
	if prob != nil {
		// verifyPOST handles its own setting of logEvent.Errors
		wfe.sendError(response, logEvent, prob, nil)
		return
	}
	// Any version of the agreement is acceptable here. Version match is enforced in
	// wfe.Registration when agreeing the first time. Agreement updates happen
	// by mailing subscribers and don't require a registration update.
	if reg.Agreement == "" {
		wfe.sendError(response, logEvent, probs.Unauthorized("Must agree to subscriber agreement before any further actions"), nil)
		return
	}

	var rawCSR core.RawCertificateRequest
	err := json.Unmarshal(body, &rawCSR)
	if err != nil {
		wfe.sendError(response, logEvent, probs.Malformed("Error unmarshaling certificate request"), err)
		return
	}
	// Assuming a properly formatted CSR there should be two four byte SEQUENCE
	// declarations then a two byte integer declaration which defines the version
	// of the CSR. If those two bytes (at offset 8 and 9) and equal to 2 and 0
	// then the CSR was generated by a pre-1.0.2 version of OpenSSL with a client
	// which didn't explicitly set the version causing the integer to be malformed
	// and encoding/asn1 will refuse to parse it. If this is the case exit early
	// with a more useful error message.
	if len(rawCSR.CSR) >= 10 && rawCSR.CSR[8] == 2 && rawCSR.CSR[9] == 0 {
		logEvent.AddError("Pre-1.0.2 OpenSSL malformed CSR")
		wfe.sendError(
			response,
			logEvent,
			probs.Malformed("CSR generated using a pre-1.0.2 OpenSSL with a client that doesn't properly specify the CSR version. See https://community.letsencrypt.org/t/openssl-bug-information/19591"),
			nil,
		)
		return
	}

	certificateRequest := core.CertificateRequest{Bytes: rawCSR.CSR}
	certificateRequest.CSR, err = x509.ParseCertificateRequest(rawCSR.CSR)
	if err != nil {
		wfe.sendError(response, logEvent, probs.Malformed("Error parsing certificate request: %s", err), err)
		return
	}
	wfe.logCsr(request, certificateRequest, reg)
	// Check that the key in the CSR is good. This will also be checked in the CA
	// component, but we want to discard CSRs with bad keys as early as possible
	// because (a) it's an easy check and we can save unnecessary requests and
	// bytes on the wire, and (b) the CA logs all rejections as audit events, but
	// a bad key from the client is just a malformed request and doesn't need to
	// be audited.
	if err := wfe.keyPolicy.GoodKey(certificateRequest.CSR.PublicKey); err != nil {
		wfe.sendError(response, logEvent, probs.Malformed("Invalid key in certificate request :: %s", err), err)
		return
	}
	logEvent.Extra["CSRDNSNames"] = certificateRequest.CSR.DNSNames
	logEvent.Extra["CSREmailAddresses"] = certificateRequest.CSR.EmailAddresses
	logEvent.Extra["CSRIPAddresses"] = certificateRequest.CSR.IPAddresses

	// Inc CSR signature algorithm counter
	wfe.csrSignatureAlgs.With(prometheus.Labels{"type": certificateRequest.CSR.SignatureAlgorithm.String()}).Inc()

	// Create new certificate and return
	// TODO IMPORTANT: The RA trusts the WFE to provide the correct key. If the
	// WFE is compromised, *and* the attacker knows the public key of an account
	// authorized for target site, they could cause issuance for that site by
	// lying to the RA. We should probably pass a copy of the whole request to the
	// RA for secondary validation.
	cert, err := wfe.RA.NewCertificate(ctx, certificateRequest, reg.ID)
	if err != nil {
<<<<<<< HEAD
		logEvent.AddError("unable to create new cert: %s", err)
		wfe.sendError(response, logEvent, web.ProblemDetailsForError(err, "Error creating new cert"), err)
=======
		wfe.sendError(response, logEvent, problemDetailsForError(err, "Error creating new cert"), err)
>>>>>>> 0ab1e2ff
		return
	}

	// Make a URL for this certificate.
	// We use only the sequential part of the serial number, because it should
	// uniquely identify the certificate, and this makes it easy for anybody to
	// enumerate and mirror our certificates.
	parsedCertificate, err := x509.ParseCertificate([]byte(cert.DER))
	if err != nil {
		wfe.sendError(response, logEvent, probs.ServerInternal("Unable to parse certificate"), err)
		return
	}
	serial := parsedCertificate.SerialNumber
	certURL := wfe.relativeEndpoint(request, certPath+core.SerialToString(serial))

	// TODO Content negotiation
	response.Header().Add("Location", certURL)
	if features.Enabled(features.UseAIAIssuerURL) {
		if err = wfe.addIssuingCertificateURLs(response, parsedCertificate.IssuingCertificateURL); err != nil {
			wfe.sendError(response, logEvent, probs.ServerInternal("unable to parse IssuingCertificateURL"), err)
			return
		}
	} else {
		relativeIssuerPath := wfe.relativeEndpoint(request, issuerPath)
		response.Header().Add("Link", link(relativeIssuerPath, "up"))
	}
	response.Header().Set("Content-Type", "application/pkix-cert")
	response.WriteHeader(http.StatusCreated)
	if _, err = response.Write(cert.DER); err != nil {
		logEvent.AddError(err.Error())
		wfe.log.Warning(fmt.Sprintf("Could not write response: %s", err))
	}
}

// Challenge handles POST requests to challenge URLs.  Such requests are clients'
// responses to the server's challenges.
func (wfe *WebFrontEndImpl) Challenge(
	ctx context.Context,
	logEvent *requestEvent,
	response http.ResponseWriter,
	request *http.Request) {

	notFound := func() {
		wfe.sendError(response, logEvent, probs.NotFound("No such challenge"), nil)
	}

	// Challenge URIs are of the form /acme/challenge/<auth id>/<challenge id>.
	// Here we parse out the id components.
	slug := strings.Split(request.URL.Path, "/")
	if len(slug) != 2 {
		notFound()
		return
	}
	authorizationID := slug[0]
	challengeID, err := strconv.ParseInt(slug[1], 10, 64)
	if err != nil {
		notFound()
		return
	}
	logEvent.Extra["AuthorizationID"] = authorizationID
	logEvent.Extra["ChallengeID"] = challengeID

	authz, err := wfe.SA.GetAuthorization(ctx, authorizationID)
	if err != nil {
		if berrors.Is(err, berrors.NotFound) {
			notFound()
		} else {
			wfe.sendError(response, logEvent, probs.ServerInternal("Problem getting authorization"), err)
		}
		return
	}

	// After expiring, challenges are inaccessible
	if authz.Expires == nil || authz.Expires.Before(wfe.clk.Now()) {
		wfe.sendError(response, logEvent, probs.NotFound("Expired authorization"), nil)
		return
	}

	// Check that the requested challenge exists within the authorization
	challengeIndex := authz.FindChallenge(challengeID)
	if challengeIndex == -1 {
		notFound()
		return
	}
	challenge := authz.Challenges[challengeIndex]

	logEvent.Extra["ChallengeType"] = challenge.Type
	logEvent.Extra["AuthorizationRegistrationID"] = authz.RegistrationID
	logEvent.Extra["AuthorizationIdentifier"] = authz.Identifier
	logEvent.Extra["AuthorizationStatus"] = authz.Status
	logEvent.Extra["AuthorizationExpires"] = authz.Expires

	switch request.Method {
	case "GET", "HEAD":
		wfe.getChallenge(ctx, response, request, authz, &challenge, logEvent)

	case "POST":
		wfe.postChallenge(ctx, response, request, authz, challengeIndex, logEvent)
	}
}

// prepChallengeForDisplay takes a core.Challenge and prepares it for display to
// the client by filling in its URI field and clearing its ID field.
func (wfe *WebFrontEndImpl) prepChallengeForDisplay(request *http.Request, authz core.Authorization, challenge *core.Challenge) {
	// Update the challenge URI to be relative to the HTTP request Host
	challenge.URI = wfe.relativeEndpoint(request, fmt.Sprintf("%s%s/%d", challengePath, authz.ID, challenge.ID))
	// Ensure the challenge ID isn't written. 0 is considered "empty" for the purpose of the JSON omitempty tag.
	challenge.ID = 0

	// Historically the Type field of a problem was always prefixed with a static
	// error namespace. To support the V2 API and migrating to the correct IETF
	// namespace we now prefix the Type with the correct namespace at runtime when
	// we write the problem JSON to the user. We skip this process if the
	// challenge error type has already been prefixed with the V1ErrorNS.
	if challenge.Error != nil && !strings.HasPrefix(string(challenge.Error.Type), probs.V1ErrorNS) {
		challenge.Error.Type = probs.V1ErrorNS + challenge.Error.Type
	}
}

// prepAuthorizationForDisplay takes a core.Authorization and prepares it for
// display to the client by clearing its ID and RegistrationID fields, and
// preparing all its challenges.
func (wfe *WebFrontEndImpl) prepAuthorizationForDisplay(request *http.Request, authz *core.Authorization) {
	for i := range authz.Challenges {
		wfe.prepChallengeForDisplay(request, *authz, &authz.Challenges[i])
	}
	authz.ID = ""
	authz.RegistrationID = 0
}

func (wfe *WebFrontEndImpl) getChallenge(
	ctx context.Context,
	response http.ResponseWriter,
	request *http.Request,
	authz core.Authorization,
	challenge *core.Challenge,
	logEvent *requestEvent) {

	wfe.prepChallengeForDisplay(request, authz, challenge)

	authzURL := wfe.relativeEndpoint(request, authzPath+string(authz.ID))
	response.Header().Add("Location", challenge.URI)
	response.Header().Add("Link", link(authzURL, "up"))

	err := wfe.writeJsonResponse(response, logEvent, http.StatusAccepted, challenge)
	if err != nil {
		// InternalServerError because this is a failure to decode data passed in
		// by the caller, which got it from the DB.
		wfe.sendError(response, logEvent, probs.ServerInternal("Failed to marshal challenge"), err)
		return
	}
}

func (wfe *WebFrontEndImpl) postChallenge(
	ctx context.Context,
	response http.ResponseWriter,
	request *http.Request,
	authz core.Authorization,
	challengeIndex int,
	logEvent *requestEvent) {
	body, _, currReg, prob := wfe.verifyPOST(ctx, logEvent, request, true, core.ResourceChallenge)
	addRequesterHeader(response, logEvent.Requester)
	if prob != nil {
		// verifyPOST handles its own setting of logEvent.Errors
		wfe.sendError(response, logEvent, prob, nil)
		return
	}
	// Any version of the agreement is acceptable here. Version match is enforced in
	// wfe.Registration when agreeing the first time. Agreement updates happen
	// by mailing subscribers and don't require a registration update.
	if currReg.Agreement == "" {
		wfe.sendError(response, logEvent, probs.Unauthorized("Registration didn't agree to subscriber agreement before any further actions"), nil)
		return
	}

	// Check that the registration ID matching the key used matches
	// the registration ID on the authz object
	if currReg.ID != authz.RegistrationID {
		logEvent.AddError("User registration id: %d != Authorization registration id: %v", currReg.ID, authz.RegistrationID)
		wfe.sendError(response,
			logEvent,
			probs.Unauthorized("User registration ID doesn't match registration ID in authorization"),
			nil,
		)
		return
	}

	var challengeUpdate core.Challenge
	if err := json.Unmarshal(body, &challengeUpdate); err != nil {
		wfe.sendError(response, logEvent, probs.Malformed("Error unmarshaling challenge response"), err)
		return
	}

	// Ask the RA to update this authorization
	updatedAuthorization, err := wfe.RA.UpdateAuthorization(ctx, authz, challengeIndex, challengeUpdate)
	if err != nil {
<<<<<<< HEAD
		logEvent.AddError("unable to update challenge: %s", err)
		wfe.sendError(response, logEvent, web.ProblemDetailsForError(err, "Unable to update challenge"), err)
=======
		wfe.sendError(response, logEvent, problemDetailsForError(err, "Unable to update challenge"), err)
>>>>>>> 0ab1e2ff
		return
	}

	// assumption: UpdateAuthorization does not modify order of challenges
	challenge := updatedAuthorization.Challenges[challengeIndex]
	wfe.prepChallengeForDisplay(request, authz, &challenge)

	authzURL := wfe.relativeEndpoint(request, authzPath+string(authz.ID))
	response.Header().Add("Location", challenge.URI)
	response.Header().Add("Link", link(authzURL, "up"))

	err = wfe.writeJsonResponse(response, logEvent, http.StatusAccepted, challenge)
	if err != nil {
		// ServerInternal because we made the challenges, they should be OK
		wfe.sendError(response, logEvent, probs.ServerInternal("Failed to marshal challenge"), err)
		return
	}
}

// Registration is used by a client to submit an update to their registration.
func (wfe *WebFrontEndImpl) Registration(ctx context.Context, logEvent *requestEvent, response http.ResponseWriter, request *http.Request) {

	body, _, currReg, prob := wfe.verifyPOST(ctx, logEvent, request, true, core.ResourceRegistration)
	addRequesterHeader(response, logEvent.Requester)
	if prob != nil {
		// verifyPOST handles its own setting of logEvent.Errors
		wfe.sendError(response, logEvent, prob, nil)
		return
	}

	// Requests to this handler should have a path that leads to a known
	// registration
	idStr := request.URL.Path
	id, err := strconv.ParseInt(idStr, 10, 64)
	if err != nil {
		wfe.sendError(response, logEvent, probs.Malformed("Registration ID must be an integer"), err)
		return
	} else if id <= 0 {
		msg := fmt.Sprintf("Registration ID must be a positive non-zero integer, was %d", id)
		wfe.sendError(response, logEvent, probs.Malformed(msg), nil)
		return
	} else if id != currReg.ID {
		wfe.sendError(response, logEvent, probs.Unauthorized("Request signing key did not match registration key"), nil)
		return
	}

	var update core.Registration
	err = json.Unmarshal(body, &update)
	if err != nil {
		wfe.sendError(response, logEvent, probs.Malformed("Error unmarshaling registration"), err)
		return
	}

	// People *will* POST their full registrations to this endpoint, including
	// the 'valid' status, to avoid always failing out when that happens only
	// attempt to deactivate if the provided status is different from their current
	// status.
	//
	// If a user tries to send both a deactivation request and an update to their
	// contacts or subscriber agreement URL the deactivation will take place and
	// return before an update would be performed.
	if update.Status != "" && update.Status != currReg.Status {
		if update.Status != core.StatusDeactivated {
			wfe.sendError(response, logEvent, probs.Malformed("Invalid value provided for status field"), nil)
			return
		}
		wfe.deactivateRegistration(ctx, currReg, response, request, logEvent)
		return
	}

	// If a user POSTs their registration object including a previously valid
	// agreement URL but that URL has since changed we will fail out here
	// since the update agreement URL doesn't match the current URL. To fix that we
	// only fail if the sent URL doesn't match the currently valid agreement URL
	// and it doesn't match the URL currently stored in the registration
	// in the database. The RA understands the user isn't actually trying to
	// update the agreement but since we do an early check here in order to prevent
	// extraneous requests to the RA we have to add this bypass.
	if len(update.Agreement) > 0 && update.Agreement != currReg.Agreement &&
		update.Agreement != wfe.SubscriberAgreementURL {
		msg := fmt.Sprintf("Provided agreement URL [%s] does not match current agreement URL [%s]", update.Agreement, wfe.SubscriberAgreementURL)
		wfe.sendError(response, logEvent, probs.Malformed(msg), nil)
		return
	}

	// Registration objects contain a JWK object which are merged in UpdateRegistration
	// if it is different from the existing registration key. Since this isn't how you
	// update the key we just copy the existing one into the update object here. This
	// ensures the key isn't changed and that we can cleanly serialize the update as
	// JSON to send via RPC to the RA.
	update.Key = currReg.Key

	updatedReg, err := wfe.RA.UpdateRegistration(ctx, currReg, update)
	if err != nil {
<<<<<<< HEAD
		logEvent.AddError("unable to update registration: %s", err)
		wfe.sendError(response, logEvent, web.ProblemDetailsForError(err, "Unable to update registration"), err)
=======
		wfe.sendError(response, logEvent, problemDetailsForError(err, "Unable to update registration"), err)
>>>>>>> 0ab1e2ff
		return
	}

	response.Header().Add("Link", link(wfe.relativeEndpoint(request, newAuthzPath), "next"))
	if len(wfe.SubscriberAgreementURL) > 0 {
		response.Header().Add("Link", link(wfe.SubscriberAgreementURL, "terms-of-service"))
	}

	err = wfe.writeJsonResponse(response, logEvent, http.StatusAccepted, updatedReg)
	if err != nil {
		// ServerInternal because we just generated the reg, it should be OK
		wfe.sendError(response, logEvent, probs.ServerInternal("Failed to marshal registration"), err)
		return
	}
}

func (wfe *WebFrontEndImpl) deactivateAuthorization(ctx context.Context, authz *core.Authorization, logEvent *requestEvent, response http.ResponseWriter, request *http.Request) bool {
	body, _, reg, prob := wfe.verifyPOST(ctx, logEvent, request, true, core.ResourceAuthz)
	addRequesterHeader(response, logEvent.Requester)
	if prob != nil {
		wfe.sendError(response, logEvent, prob, nil)
		return false
	}
	if reg.ID != authz.RegistrationID {
		wfe.sendError(response, logEvent, probs.Unauthorized("Registration ID doesn't match ID for authorization"), nil)
		return false
	}
	var req struct {
		Status core.AcmeStatus
	}
	err := json.Unmarshal(body, &req)
	if err != nil {
		wfe.sendError(response, logEvent, probs.Malformed("Error unmarshaling JSON"), err)
		return false
	}
	if req.Status != core.StatusDeactivated {
		wfe.sendError(response, logEvent, probs.Malformed("Invalid status value"), err)
		return false
	}
	err = wfe.RA.DeactivateAuthorization(ctx, *authz)
	if err != nil {
<<<<<<< HEAD
		logEvent.AddError("unable to deactivate authorization", err)
		wfe.sendError(response, logEvent, web.ProblemDetailsForError(err, "Error deactivating authorization"), err)
=======
		wfe.sendError(response, logEvent, problemDetailsForError(err, "Error deactivating authorization"), err)
>>>>>>> 0ab1e2ff
		return false
	}
	// Since the authorization passed to DeactivateAuthorization isn't
	// mutated locally by the function we must manually set the status
	// here before displaying the authorization to the user
	authz.Status = core.StatusDeactivated
	return true
}

// Authorization is used by clients to submit an update to one of their
// authorizations.
func (wfe *WebFrontEndImpl) Authorization(ctx context.Context, logEvent *requestEvent, response http.ResponseWriter, request *http.Request) {
	// Requests to this handler should have a path that leads to a known authz
	id := request.URL.Path
	authz, err := wfe.SA.GetAuthorization(ctx, id)
	if err != nil {
		logEvent.AddError("No such authorization at id %s", id)
		// TODO(#1199): handle db errors
		wfe.sendError(response, logEvent, probs.NotFound("Unable to find authorization"), err)
		return
	}
	logEvent.Extra["AuthorizationID"] = authz.ID
	logEvent.Extra["AuthorizationRegistrationID"] = authz.RegistrationID
	logEvent.Extra["AuthorizationIdentifier"] = authz.Identifier
	logEvent.Extra["AuthorizationStatus"] = authz.Status
	logEvent.Extra["AuthorizationExpires"] = authz.Expires

	// After expiring, authorizations are inaccessible
	if authz.Expires == nil || authz.Expires.Before(wfe.clk.Now()) {
		wfe.sendError(response, logEvent, probs.NotFound("Expired authorization"), nil)
		return
	}

	if wfe.AllowAuthzDeactivation && request.Method == "POST" {
		// If the deactivation fails return early as errors and return codes
		// have already been set. Otherwise continue so that the user gets
		// sent the deactivated authorization.
		if !wfe.deactivateAuthorization(ctx, &authz, logEvent, response, request) {
			return
		}
	}

	wfe.prepAuthorizationForDisplay(request, &authz)

	response.Header().Add("Link", link(wfe.relativeEndpoint(request, newCertPath), "next"))

	err = wfe.writeJsonResponse(response, logEvent, http.StatusOK, authz)
	if err != nil {
		// InternalServerError because this is a failure to decode from our DB.
		wfe.sendError(response, logEvent, probs.ServerInternal("Failed to JSON marshal authz"), err)
		return
	}
}

var allHex = regexp.MustCompile("^[0-9a-f]+$")

// Certificate is used by clients to request a copy of their current certificate, or to
// request a reissuance of the certificate.
func (wfe *WebFrontEndImpl) Certificate(ctx context.Context, logEvent *requestEvent, response http.ResponseWriter, request *http.Request) {

	serial := request.URL.Path
	// Certificate paths consist of the CertBase path, plus exactly sixteen hex
	// digits.
	if !core.ValidSerial(serial) {
		wfe.sendError(response, logEvent, probs.NotFound("Certificate not found"), nil)
		return
	}
	logEvent.Extra["RequestedSerial"] = serial

	cert, err := wfe.SA.GetCertificate(ctx, serial)
	// TODO(#991): handle db errors
	if err != nil {
		logEvent.AddError("unable to get certificate by serial id %#v: %s", serial, err)
		if strings.HasPrefix(err.Error(), "gorp: multiple rows returned") {
			wfe.sendError(response, logEvent, probs.Conflict("Multiple certificates with same short serial"), err)
		} else {
			wfe.sendError(response, logEvent, probs.NotFound("Certificate not found"), err)
		}
		return
	}

	// TODO Content negotiation
	response.Header().Set("Content-Type", "application/pkix-cert")
	if features.Enabled(features.UseAIAIssuerURL) {
		parsedCertificate, err := x509.ParseCertificate([]byte(cert.DER))
		if err != nil {
			wfe.sendError(response, logEvent, probs.ServerInternal("Unable to parse certificate"), err)
			return
		}
		if err = wfe.addIssuingCertificateURLs(response, parsedCertificate.IssuingCertificateURL); err != nil {
			wfe.sendError(response, logEvent, probs.ServerInternal("unable to parse IssuingCertificateURL"), err)
			return
		}
	} else {
		relativeIssuerPath := wfe.relativeEndpoint(request, issuerPath)
		response.Header().Add("Link", link(relativeIssuerPath, "up"))
	}
	response.WriteHeader(http.StatusOK)
	if _, err = response.Write(cert.DER); err != nil {
		logEvent.AddError(err.Error())
		wfe.log.Warning(fmt.Sprintf("Could not write response: %s", err))
	}
	return
}

// Terms is used by the client to obtain the current Terms of Service /
// Subscriber Agreement to which the subscriber must agree.
func (wfe *WebFrontEndImpl) Terms(ctx context.Context, logEvent *requestEvent, response http.ResponseWriter, request *http.Request) {
	http.Redirect(response, request, wfe.SubscriberAgreementURL, http.StatusFound)
}

// Issuer obtains the issuer certificate used by this instance of Boulder.
func (wfe *WebFrontEndImpl) Issuer(ctx context.Context, logEvent *requestEvent, response http.ResponseWriter, request *http.Request) {
	// TODO Content negotiation
	response.Header().Set("Content-Type", "application/pkix-cert")
	response.WriteHeader(http.StatusOK)
	if _, err := response.Write(wfe.IssuerCert); err != nil {
		logEvent.AddError("unable to write issuer certificate response: %s", err)
		wfe.log.Warning(fmt.Sprintf("Could not write response: %s", err))
	}
}

// BuildID tells the requestor what build we're running.
func (wfe *WebFrontEndImpl) BuildID(ctx context.Context, logEvent *requestEvent, response http.ResponseWriter, request *http.Request) {
	response.Header().Set("Content-Type", "text/plain")
	response.WriteHeader(http.StatusOK)
	detailsString := fmt.Sprintf("Boulder=(%s %s)", core.GetBuildID(), core.GetBuildTime())
	if _, err := fmt.Fprintln(response, detailsString); err != nil {
		wfe.log.Warning(fmt.Sprintf("Could not write response: %s", err))
	}
}

// Options responds to an HTTP OPTIONS request.
func (wfe *WebFrontEndImpl) Options(response http.ResponseWriter, request *http.Request, methodsStr string, methodsMap map[string]bool) {
	// Every OPTIONS request gets an Allow header with a list of supported methods.
	response.Header().Set("Allow", methodsStr)

	// CORS preflight requests get additional headers. See
	// http://www.w3.org/TR/cors/#resource-preflight-requests
	reqMethod := request.Header.Get("Access-Control-Request-Method")
	if reqMethod == "" {
		reqMethod = "GET"
	}
	if methodsMap[reqMethod] {
		wfe.setCORSHeaders(response, request, methodsStr)
	}
}

// setCORSHeaders() tells the client that CORS is acceptable for this
// request. If allowMethods == "" the request is assumed to be a CORS
// actual request and no Access-Control-Allow-Methods header will be
// sent.
func (wfe *WebFrontEndImpl) setCORSHeaders(response http.ResponseWriter, request *http.Request, allowMethods string) {
	reqOrigin := request.Header.Get("Origin")
	if reqOrigin == "" {
		// This is not a CORS request.
		return
	}

	// Allow CORS if the current origin (or "*") is listed as an
	// allowed origin in config. Otherwise, disallow by returning
	// without setting any CORS headers.
	allow := false
	for _, ao := range wfe.AllowOrigins {
		if ao == "*" {
			response.Header().Set("Access-Control-Allow-Origin", "*")
			allow = true
			break
		} else if ao == reqOrigin {
			response.Header().Set("Vary", "Origin")
			response.Header().Set("Access-Control-Allow-Origin", ao)
			allow = true
			break
		}
	}
	if !allow {
		return
	}

	if allowMethods != "" {
		// For an OPTIONS request: allow all methods handled at this URL.
		response.Header().Set("Access-Control-Allow-Methods", allowMethods)
	}
	response.Header().Set("Access-Control-Expose-Headers", "Link, Replay-Nonce")
	response.Header().Set("Access-Control-Max-Age", "86400")
}

// KeyRollover allows a user to change their signing key
func (wfe *WebFrontEndImpl) KeyRollover(ctx context.Context, logEvent *requestEvent, response http.ResponseWriter, request *http.Request) {
	body, _, reg, prob := wfe.verifyPOST(ctx, logEvent, request, true, core.ResourceKeyChange)
	addRequesterHeader(response, logEvent.Requester)
	if prob != nil {
		wfe.sendError(response, logEvent, prob, nil)
		return
	}

	// Parse as JWS
	newKey, parsedJWS, err := wfe.extractJWSKey(string(body))
	if err != nil {
		wfe.sendError(response, logEvent, probs.Malformed(err.Error()), err)
		return
	}
	payload, err := parsedJWS.Verify(newKey)
	if err != nil {
		wfe.sendError(response, logEvent, probs.Malformed("JWS verification error"), err)
		return
	}
	var rolloverRequest struct {
		NewKey  jose.JSONWebKey
		Account string
	}
	err = json.Unmarshal(payload, &rolloverRequest)
	if err != nil {
		wfe.sendError(response, logEvent, probs.Malformed("Request payload did not parse as JSON"), nil)
		return
	}

	if wfe.relativeEndpoint(request, fmt.Sprintf("%s%d", regPath, reg.ID)) != rolloverRequest.Account {
		wfe.sendError(response, logEvent, probs.Malformed("Incorrect account URL provided in payload"), nil)
		return
	}

	keysEqual, err := core.PublicKeysEqual(rolloverRequest.NewKey.Key, newKey.Key)
	if err != nil {
		wfe.sendError(response, logEvent, probs.Malformed("Unable to marshal new JWK"), nil)
		return
	}
	if !keysEqual {
		wfe.sendError(response, logEvent, probs.Malformed("New JWK in inner payload doesn't match key used to sign inner JWS"), nil)
		return
	}

	// Update registration key
	updatedReg, err := wfe.RA.UpdateRegistration(ctx, reg, core.Registration{Key: newKey})
	if err != nil {
<<<<<<< HEAD
		logEvent.AddError("unable to update registration: %s", err)
		wfe.sendError(response, logEvent, web.ProblemDetailsForError(err, "Unable to update registration"), err)
=======
		wfe.sendError(response, logEvent, problemDetailsForError(err, "Unable to update registration"), err)
>>>>>>> 0ab1e2ff
		return
	}

	jsonReply, err := marshalIndent(updatedReg)
	if err != nil {
		wfe.sendError(response, logEvent, probs.ServerInternal("Failed to marshal registration"), err)
		return
	}
	response.Header().Set("Content-Type", "application/json")
	response.WriteHeader(http.StatusOK)
	response.Write(jsonReply)
}

func (wfe *WebFrontEndImpl) deactivateRegistration(ctx context.Context, reg core.Registration, response http.ResponseWriter, request *http.Request, logEvent *requestEvent) {
	err := wfe.RA.DeactivateRegistration(ctx, reg)
	if err != nil {
<<<<<<< HEAD
		logEvent.AddError("unable to deactivate registration", err)
		wfe.sendError(response, logEvent, web.ProblemDetailsForError(err, "Error deactivating registration"), err)
=======
		wfe.sendError(response, logEvent, problemDetailsForError(err, "Error deactivating registration"), err)
>>>>>>> 0ab1e2ff
		return
	}
	reg.Status = core.StatusDeactivated

	err = wfe.writeJsonResponse(response, logEvent, http.StatusOK, reg)
	if err != nil {
		// ServerInternal because registration is from DB and should be fine
		wfe.sendError(response, logEvent, probs.ServerInternal("Failed to marshal registration"), err)
		return
	}
}

// addIssuingCertificateURLs() adds Issuing Certificate URLs (AIA) from a
// X.509 certificate to the HTTP response. If the IssuingCertificateURL
// in a certificate is not https://, it will be upgraded to https://
func (wfe *WebFrontEndImpl) addIssuingCertificateURLs(response http.ResponseWriter, issuingCertificateURL []string) error {
	for _, rawURL := range issuingCertificateURL {
		parsedURI, err := url.ParseRequestURI(rawURL)
		if err != nil {
			return err
		}
		parsedURI.Scheme = "https"
		response.Header().Add("Link", link(parsedURI.String(), "up"))
	}
	return nil
}<|MERGE_RESOLUTION|>--- conflicted
+++ resolved
@@ -671,12 +671,7 @@
 
 	reg, err := wfe.RA.NewRegistration(ctx, init)
 	if err != nil {
-<<<<<<< HEAD
-		logEvent.AddError("unable to create new registration: %s", err)
-		wfe.sendError(response, logEvent, web.ProblemDetailsForError(err, "Error creating new registration"), err)
-=======
-		wfe.sendError(response, logEvent, problemDetailsForError(err, "Error creating new registration"), err)
->>>>>>> 0ab1e2ff
+		wfe.sendError(response, logEvent, web.problemDetailsForError(err, "Error creating new registration"), err)
 		return
 	}
 	logEvent.Requester = reg.ID
@@ -729,12 +724,7 @@
 	// Create new authz and return
 	authz, err := wfe.RA.NewAuthorization(ctx, init, currReg.ID)
 	if err != nil {
-<<<<<<< HEAD
-		logEvent.AddError("unable to create new authz: %s", err)
-		wfe.sendError(response, logEvent, web.ProblemDetailsForError(err, "Error creating new authz"), err)
-=======
-		wfe.sendError(response, logEvent, problemDetailsForError(err, "Error creating new authz"), err)
->>>>>>> 0ab1e2ff
+		wfe.sendError(response, logEvent, web.problemDetailsForError(err, "Error creating new authz"), err)
 		return
 	}
 	logEvent.Extra["AuthzID"] = authz.ID
@@ -858,12 +848,7 @@
 
 	err = wfe.RA.RevokeCertificateWithReg(ctx, *parsedCertificate, reason, registration.ID)
 	if err != nil {
-<<<<<<< HEAD
-		logEvent.AddError("failed to revoke certificate: %s", err)
 		wfe.sendError(response, logEvent, web.ProblemDetailsForError(err, "Failed to revoke certificate"), err)
-=======
-		wfe.sendError(response, logEvent, problemDetailsForError(err, "Failed to revoke certificate"), err)
->>>>>>> 0ab1e2ff
 	} else {
 		wfe.log.Debug(fmt.Sprintf("Revoked %v", serial))
 		response.WriteHeader(http.StatusOK)
@@ -957,12 +942,7 @@
 	// RA for secondary validation.
 	cert, err := wfe.RA.NewCertificate(ctx, certificateRequest, reg.ID)
 	if err != nil {
-<<<<<<< HEAD
-		logEvent.AddError("unable to create new cert: %s", err)
 		wfe.sendError(response, logEvent, web.ProblemDetailsForError(err, "Error creating new cert"), err)
-=======
-		wfe.sendError(response, logEvent, problemDetailsForError(err, "Error creating new cert"), err)
->>>>>>> 0ab1e2ff
 		return
 	}
 
@@ -1159,12 +1139,7 @@
 	// Ask the RA to update this authorization
 	updatedAuthorization, err := wfe.RA.UpdateAuthorization(ctx, authz, challengeIndex, challengeUpdate)
 	if err != nil {
-<<<<<<< HEAD
-		logEvent.AddError("unable to update challenge: %s", err)
 		wfe.sendError(response, logEvent, web.ProblemDetailsForError(err, "Unable to update challenge"), err)
-=======
-		wfe.sendError(response, logEvent, problemDetailsForError(err, "Unable to update challenge"), err)
->>>>>>> 0ab1e2ff
 		return
 	}
 
@@ -1259,12 +1234,7 @@
 
 	updatedReg, err := wfe.RA.UpdateRegistration(ctx, currReg, update)
 	if err != nil {
-<<<<<<< HEAD
-		logEvent.AddError("unable to update registration: %s", err)
 		wfe.sendError(response, logEvent, web.ProblemDetailsForError(err, "Unable to update registration"), err)
-=======
-		wfe.sendError(response, logEvent, problemDetailsForError(err, "Unable to update registration"), err)
->>>>>>> 0ab1e2ff
 		return
 	}
 
@@ -1306,12 +1276,7 @@
 	}
 	err = wfe.RA.DeactivateAuthorization(ctx, *authz)
 	if err != nil {
-<<<<<<< HEAD
-		logEvent.AddError("unable to deactivate authorization", err)
 		wfe.sendError(response, logEvent, web.ProblemDetailsForError(err, "Error deactivating authorization"), err)
-=======
-		wfe.sendError(response, logEvent, problemDetailsForError(err, "Error deactivating authorization"), err)
->>>>>>> 0ab1e2ff
 		return false
 	}
 	// Since the authorization passed to DeactivateAuthorization isn't
@@ -1547,12 +1512,7 @@
 	// Update registration key
 	updatedReg, err := wfe.RA.UpdateRegistration(ctx, reg, core.Registration{Key: newKey})
 	if err != nil {
-<<<<<<< HEAD
-		logEvent.AddError("unable to update registration: %s", err)
 		wfe.sendError(response, logEvent, web.ProblemDetailsForError(err, "Unable to update registration"), err)
-=======
-		wfe.sendError(response, logEvent, problemDetailsForError(err, "Unable to update registration"), err)
->>>>>>> 0ab1e2ff
 		return
 	}
 
@@ -1569,12 +1529,7 @@
 func (wfe *WebFrontEndImpl) deactivateRegistration(ctx context.Context, reg core.Registration, response http.ResponseWriter, request *http.Request, logEvent *requestEvent) {
 	err := wfe.RA.DeactivateRegistration(ctx, reg)
 	if err != nil {
-<<<<<<< HEAD
-		logEvent.AddError("unable to deactivate registration", err)
 		wfe.sendError(response, logEvent, web.ProblemDetailsForError(err, "Error deactivating registration"), err)
-=======
-		wfe.sendError(response, logEvent, problemDetailsForError(err, "Error deactivating registration"), err)
->>>>>>> 0ab1e2ff
 		return
 	}
 	reg.Status = core.StatusDeactivated
