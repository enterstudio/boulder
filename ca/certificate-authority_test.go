--- conflicted
+++ resolved
@@ -334,23 +334,17 @@
 
 var log = mocks.UseMockLog()
 
+var exPA = cmd.PAConfig{
+	DBConnect: paDBConnStr,
+}
+
 // CFSSL config
 const profileName = "ee"
 const caKeyFile = "../test/test-ca.key"
 const caCertFile = "../test/test-ca.pem"
 
-<<<<<<< HEAD
-const issuerCert = "../test/test-ca.pem"
-
-// TODO(jmhodges): change this to boulder_ca_test database
-var dbConnStr = "mysql+tcp://boulder@localhost:3306/boulder_test"
-var exPA = cmd.PAConfig{
-	DBConnect: dbConnStr,
-}
-
-func setup(t *testing.T) (core.CertificateAuthorityDatabase, core.StorageAuthority, cmd.CAConfig, func()) {
-=======
 const (
+	paDBConnStr = "mysql+tcp://boulder@localhost:3306/boulder_pa_test"
 	caDBConnStr = "mysql+tcp://boulder@localhost:3306/boulder_ca_test"
 	saDBConnStr = "mysql+tcp://boulder@localhost:3306/boulder_sa_test"
 )
@@ -358,13 +352,12 @@
 type testCtx struct {
 	caDB     core.CertificateAuthorityDatabase
 	sa       core.StorageAuthority
-	caConfig Config
+	caConfig cmd.CAConfig
 	reg      core.Registration
 	cleanUp  func()
 }
 
 func setup(t *testing.T) *testCtx {
->>>>>>> d6af4ecd
 	// Create an SA
 	dbMap, err := sa.NewDbMap(saDBConnStr)
 	if err != nil {
@@ -424,8 +417,8 @@
 				},
 			},
 			OCSP: &ocspConfig.Config{
-				CACertFile:        issuerCert,
-				ResponderCertFile: issuerCert,
+				CACertFile:        caCertFile,
+				ResponderCertFile: caCertFile,
 				KeyFile:           caKeyFile,
 			},
 		},
@@ -437,26 +430,15 @@
 	ctx := setup(t)
 	defer ctx.cleanUp()
 
-<<<<<<< HEAD
-	caConfig.SerialPrefix = 0
-	_, err := NewCertificateAuthorityImpl(cadb, caConfig, issuerCert, exPA)
-=======
 	ctx.caConfig.SerialPrefix = 0
-	_, err := NewCertificateAuthorityImpl(ctx.caDB, ctx.caConfig, caCertFile)
->>>>>>> d6af4ecd
+	_, err := NewCertificateAuthorityImpl(ctx.caDB, ctx.caConfig, caCertFile, exPA)
 	test.AssertError(t, err, "CA should have failed with no SerialPrefix")
 }
 
 func TestRevoke(t *testing.T) {
-<<<<<<< HEAD
-	cadb, storageAuthority, caConfig, cleanUp := setup(t)
-	defer cleanUp()
-	ca, err := NewCertificateAuthorityImpl(cadb, caConfig, caCertFile, exPA)
-=======
-	ctx := setup(t)
-	defer ctx.cleanUp()
-	ca, err := NewCertificateAuthorityImpl(ctx.caDB, ctx.caConfig, caCertFile)
->>>>>>> d6af4ecd
+	ctx := setup(t)
+	defer ctx.cleanUp()
+	ca, err := NewCertificateAuthorityImpl(ctx.caDB, ctx.caConfig, caCertFile, exPA)
 	test.AssertNotError(t, err, "Failed to create CA")
 	if err != nil {
 		return
@@ -487,15 +469,9 @@
 }
 
 func TestIssueCertificate(t *testing.T) {
-<<<<<<< HEAD
-	cadb, storageAuthority, caConfig, cleanUp := setup(t)
-	defer cleanUp()
-	ca, err := NewCertificateAuthorityImpl(cadb, caConfig, caCertFile, exPA)
-=======
-	ctx := setup(t)
-	defer ctx.cleanUp()
-	ca, err := NewCertificateAuthorityImpl(ctx.caDB, ctx.caConfig, caCertFile)
->>>>>>> d6af4ecd
+	ctx := setup(t)
+	defer ctx.cleanUp()
+	ca, err := NewCertificateAuthorityImpl(ctx.caDB, ctx.caConfig, caCertFile, exPA)
 	test.AssertNotError(t, err, "Failed to create CA")
 	ca.SA = ctx.sa
 	ca.MaxKeySize = 4096
@@ -570,15 +546,9 @@
 }
 
 func TestRejectNoName(t *testing.T) {
-<<<<<<< HEAD
-	cadb, storageAuthority, caConfig, cleanUp := setup(t)
-	defer cleanUp()
-	ca, err := NewCertificateAuthorityImpl(cadb, caConfig, caCertFile, exPA)
-=======
-	ctx := setup(t)
-	defer ctx.cleanUp()
-	ca, err := NewCertificateAuthorityImpl(ctx.caDB, ctx.caConfig, caCertFile)
->>>>>>> d6af4ecd
+	ctx := setup(t)
+	defer ctx.cleanUp()
+	ca, err := NewCertificateAuthorityImpl(ctx.caDB, ctx.caConfig, caCertFile, exPA)
 	test.AssertNotError(t, err, "Failed to create CA")
 	ca.SA = ctx.sa
 	ca.MaxKeySize = 4096
@@ -593,15 +563,9 @@
 }
 
 func TestRejectTooManyNames(t *testing.T) {
-<<<<<<< HEAD
-	cadb, storageAuthority, caConfig, cleanUp := setup(t)
-	defer cleanUp()
-	ca, err := NewCertificateAuthorityImpl(cadb, caConfig, caCertFile, exPA)
-=======
-	ctx := setup(t)
-	defer ctx.cleanUp()
-	ca, err := NewCertificateAuthorityImpl(ctx.caDB, ctx.caConfig, caCertFile)
->>>>>>> d6af4ecd
+	ctx := setup(t)
+	defer ctx.cleanUp()
+	ca, err := NewCertificateAuthorityImpl(ctx.caDB, ctx.caConfig, caCertFile, exPA)
 	test.AssertNotError(t, err, "Failed to create CA")
 	ca.SA = ctx.sa
 
@@ -613,15 +577,9 @@
 }
 
 func TestDeduplication(t *testing.T) {
-<<<<<<< HEAD
-	cadb, storageAuthority, caConfig, cleanUp := setup(t)
-	defer cleanUp()
-	ca, err := NewCertificateAuthorityImpl(cadb, caConfig, caCertFile, exPA)
-=======
-	ctx := setup(t)
-	defer ctx.cleanUp()
-	ca, err := NewCertificateAuthorityImpl(ctx.caDB, ctx.caConfig, caCertFile)
->>>>>>> d6af4ecd
+	ctx := setup(t)
+	defer ctx.cleanUp()
+	ca, err := NewCertificateAuthorityImpl(ctx.caDB, ctx.caConfig, caCertFile, exPA)
 	test.AssertNotError(t, err, "Failed to create CA")
 	ca.SA = ctx.sa
 	ca.MaxKeySize = 4096
@@ -649,15 +607,9 @@
 }
 
 func TestRejectValidityTooLong(t *testing.T) {
-<<<<<<< HEAD
-	cadb, storageAuthority, caConfig, cleanUp := setup(t)
-	defer cleanUp()
-	ca, err := NewCertificateAuthorityImpl(cadb, caConfig, caCertFile, exPA)
-=======
-	ctx := setup(t)
-	defer ctx.cleanUp()
-	ca, err := NewCertificateAuthorityImpl(ctx.caDB, ctx.caConfig, caCertFile)
->>>>>>> d6af4ecd
+	ctx := setup(t)
+	defer ctx.cleanUp()
+	ca, err := NewCertificateAuthorityImpl(ctx.caDB, ctx.caConfig, caCertFile, exPA)
 	test.AssertNotError(t, err, "Failed to create CA")
 	ca.SA = ctx.sa
 	ca.MaxKeySize = 4096
@@ -677,17 +629,10 @@
 }
 
 func TestShortKey(t *testing.T) {
-<<<<<<< HEAD
-	cadb, storageAuthority, caConfig, cleanUp := setup(t)
-	defer cleanUp()
-	ca, err := NewCertificateAuthorityImpl(cadb, caConfig, caCertFile, exPA)
-	ca.SA = storageAuthority
-=======
-	ctx := setup(t)
-	defer ctx.cleanUp()
-	ca, err := NewCertificateAuthorityImpl(ctx.caDB, ctx.caConfig, caCertFile)
-	ca.SA = ctx.sa
->>>>>>> d6af4ecd
+	ctx := setup(t)
+	defer ctx.cleanUp()
+	ca, err := NewCertificateAuthorityImpl(ctx.caDB, ctx.caConfig, caCertFile, exPA)
+	ca.SA = ctx.sa
 	ca.MaxKeySize = 4096
 
 	// Test that the CA rejects CSRs that would expire after the intermediate cert
@@ -698,17 +643,10 @@
 }
 
 func TestRejectBadAlgorithm(t *testing.T) {
-<<<<<<< HEAD
-	cadb, storageAuthority, caConfig, cleanUp := setup(t)
-	defer cleanUp()
-	ca, err := NewCertificateAuthorityImpl(cadb, caConfig, caCertFile, exPA)
-	ca.SA = storageAuthority
-=======
-	ctx := setup(t)
-	defer ctx.cleanUp()
-	ca, err := NewCertificateAuthorityImpl(ctx.caDB, ctx.caConfig, caCertFile)
-	ca.SA = ctx.sa
->>>>>>> d6af4ecd
+	ctx := setup(t)
+	defer ctx.cleanUp()
+	ca, err := NewCertificateAuthorityImpl(ctx.caDB, ctx.caConfig, caCertFile, exPA)
+	ca.SA = ctx.sa
 	ca.MaxKeySize = 4096
 
 	// Test that the CA rejects CSRs that would expire after the intermediate cert
