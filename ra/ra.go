package ra

import (
	"crypto/x509"
	"errors"
	"expvar"
	"fmt"
	"net"
	"net/mail"
	"net/url"
	"reflect"
	"sort"
	"strings"
	"sync"
	"time"

	"github.com/jmhodges/clock"
	"github.com/weppos/publicsuffix-go/publicsuffix"
	"golang.org/x/net/context"

	"github.com/letsencrypt/boulder/bdns"
	"github.com/letsencrypt/boulder/core"
	csrlib "github.com/letsencrypt/boulder/csr"
	"github.com/letsencrypt/boulder/goodkey"
	blog "github.com/letsencrypt/boulder/log"
	"github.com/letsencrypt/boulder/metrics"
	"github.com/letsencrypt/boulder/probs"
	"github.com/letsencrypt/boulder/ratelimit"
	"github.com/letsencrypt/boulder/reloader"
	"github.com/letsencrypt/boulder/revocation"
	vaPB "github.com/letsencrypt/boulder/va/proto"
)

// Note: the issuanceExpvar must be a global. If it is a member of the RA, or
// initialized with everything else in NewRegistrationAuthority() then multiple
// invocations of the constructor (e.g from unit tests) will panic with a "Reuse
// of exported var name:" error from the expvar package.
var issuanceExpvar = expvar.NewInt("lastIssuance")

// RegistrationAuthorityImpl defines an RA.
//
// NOTE: All of the fields in RegistrationAuthorityImpl need to be
// populated, or there is a risk of panic.
type RegistrationAuthorityImpl struct {
	CA          core.CertificateAuthority
	VA          core.ValidationAuthority
	SA          core.StorageAuthority
	PA          core.PolicyAuthority
	stats       metrics.Scope
	DNSResolver bdns.DNSResolver
	clk         clock.Clock
	log         blog.Logger
	keyPolicy   goodkey.KeyPolicy
	// How long before a newly created authorization expires.
	authorizationLifetime        time.Duration
	pendingAuthorizationLifetime time.Duration
	rlPolicies                   ratelimit.Limits
	tiMu                         *sync.RWMutex
	totalIssuedCount             int
	totalIssuedLastUpdate        time.Time
	maxContactsPerReg            int
	maxNames                     int
	forceCNFromSAN               bool
	reuseValidAuthz              bool

	regByIPStats         metrics.Scope
	pendAuthByRegIDStats metrics.Scope
	certsForDomainStats  metrics.Scope
	totalCertsStats      metrics.Scope
}

// NewRegistrationAuthorityImpl constructs a new RA object.
func NewRegistrationAuthorityImpl(
	clk clock.Clock,
	logger blog.Logger,
	stats metrics.Scope,
	maxContactsPerReg int,
	keyPolicy goodkey.KeyPolicy,
	maxNames int,
	forceCNFromSAN bool,
	reuseValidAuthz bool,
	authorizationLifetime time.Duration,
	pendingAuthorizationLifetime time.Duration,
) *RegistrationAuthorityImpl {
	ra := &RegistrationAuthorityImpl{
		stats: stats,
		clk:   clk,
		log:   logger,
		authorizationLifetime:        authorizationLifetime,
		pendingAuthorizationLifetime: pendingAuthorizationLifetime,
		rlPolicies:                   ratelimit.New(),
		tiMu:                         new(sync.RWMutex),
		maxContactsPerReg:            maxContactsPerReg,
		keyPolicy:                    keyPolicy,
		maxNames:                     maxNames,
		forceCNFromSAN:               forceCNFromSAN,
		reuseValidAuthz:              reuseValidAuthz,
		regByIPStats:                 stats.NewScope("RA", "RateLimit", "RegistrationsByIP"),
		pendAuthByRegIDStats:         stats.NewScope("RA", "RateLimit", "PendingAuthorizationsByRegID"),
		certsForDomainStats:          stats.NewScope("RA", "RateLimit", "CertificatesForDomain"),
		totalCertsStats:              stats.NewScope("RA", "RateLimit", "TotalCertificates"),
	}
	return ra
}

func (ra *RegistrationAuthorityImpl) SetRateLimitPoliciesFile(filename string) error {
	_, err := reloader.New(filename, ra.rlPolicies.LoadPolicies, ra.rateLimitPoliciesLoadError)
	if err != nil {
		return err
	}

	return nil
}

func (ra *RegistrationAuthorityImpl) rateLimitPoliciesLoadError(err error) {
	ra.log.Err(fmt.Sprintf("error reloading rate limit policy: %s", err))
}

// Run this to continually update the totalIssuedCount field of this
// RA by calling out to the SA. It will run one update before returning, and
// return an error if that update failed.
func (ra *RegistrationAuthorityImpl) UpdateIssuedCountForever() error {
	if err := ra.updateIssuedCount(); err != nil {
		return err
	}
	go func() {
		for {
			_ = ra.updateIssuedCount()
			time.Sleep(1 * time.Minute)
		}
	}()
	return nil
}

func (ra *RegistrationAuthorityImpl) updateIssuedCount() error {
	totalCertLimit := ra.rlPolicies.TotalCertificates()
	if totalCertLimit.Enabled() {
		now := ra.clk.Now()
		count, err := ra.SA.CountCertificatesRange(
			context.Background(),
			now.Add(-totalCertLimit.Window.Duration),
			now,
		)
		if err != nil {
			ra.log.AuditErr(fmt.Sprintf("updating total issued count: %s", err))
			return err
		}
		ra.tiMu.Lock()
		ra.totalIssuedCount = int(count)
		ra.totalIssuedLastUpdate = ra.clk.Now()
		ra.tiMu.Unlock()
	}
	return nil
}

const (
	unparseableEmailDetail = "not a valid e-mail address"
	emptyDNSResponseDetail = "empty DNS response"
	multipleAddressDetail  = "more than one e-mail address"
)

func validateEmail(ctx context.Context, address string, resolver bdns.DNSResolver) (prob *probs.ProblemDetails) {
	emails, err := mail.ParseAddressList(address)
	if err != nil {
		return probs.InvalidEmail(unparseableEmailDetail)
	}
	if len(emails) > 1 {
		return probs.InvalidEmail(multipleAddressDetail)
	}
	splitEmail := strings.SplitN(emails[0].Address, "@", -1)
	domain := strings.ToLower(splitEmail[len(splitEmail)-1])
	var resultMX []string
	var resultA []net.IP
	var errMX, errA error
	var wg sync.WaitGroup
	wg.Add(2)
	go func() {
		resultMX, errMX = resolver.LookupMX(ctx, domain)
		wg.Done()
	}()
	go func() {
		resultA, errA = resolver.LookupHost(ctx, domain)
		wg.Done()
	}()
	wg.Wait()

	if errMX != nil {
		prob := bdns.ProblemDetailsFromDNSError(errMX)
		prob.Type = probs.InvalidEmailProblem
		return prob
	} else if len(resultMX) > 0 {
		return nil
	}
	if errA != nil {
		prob := bdns.ProblemDetailsFromDNSError(errA)
		prob.Type = probs.InvalidEmailProblem
		return prob
	} else if len(resultA) > 0 {
		return nil
	}

	return probs.InvalidEmail(emptyDNSResponseDetail)
}

type certificateRequestEvent struct {
	ID                  string    `json:",omitempty"`
	Requester           int64     `json:",omitempty"`
	SerialNumber        string    `json:",omitempty"`
	RequestMethod       string    `json:",omitempty"`
	VerificationMethods []string  `json:",omitempty"`
	VerifiedFields      []string  `json:",omitempty"`
	CommonName          string    `json:",omitempty"`
	Names               []string  `json:",omitempty"`
	NotBefore           time.Time `json:",omitempty"`
	NotAfter            time.Time `json:",omitempty"`
	RequestTime         time.Time `json:",omitempty"`
	ResponseTime        time.Time `json:",omitempty"`
	Error               string    `json:",omitempty"`
}

// noRegistrationID is used for the regID parameter to GetThreshold when no
// registration-based overrides are necessary.
const noRegistrationID = -1

func (ra *RegistrationAuthorityImpl) checkRegistrationLimit(ctx context.Context, ip net.IP) error {
	limit := ra.rlPolicies.RegistrationsPerIP()

	if limit.Enabled() {
		now := ra.clk.Now()
		count, err := ra.SA.CountRegistrationsByIP(ctx, ip, limit.WindowBegin(now), now)
		if err != nil {
			return err
		}
		if count >= limit.GetThreshold(ip.String(), noRegistrationID) {
			ra.regByIPStats.Inc("Exceeded", 1)
			ra.log.Info(fmt.Sprintf("Rate limit exceeded, RegistrationsByIP, IP: %s", ip))
			return core.RateLimitedError("Too many registrations from this IP")
		}
		ra.regByIPStats.Inc("Pass", 1)
	}
	return nil
}

// NewRegistration constructs a new Registration from a request.
func (ra *RegistrationAuthorityImpl) NewRegistration(ctx context.Context, init core.Registration) (reg core.Registration, err error) {
	if err = ra.keyPolicy.GoodKey(init.Key.Key); err != nil {
		return core.Registration{}, core.MalformedRequestError(fmt.Sprintf("Invalid public key: %s", err.Error()))
	}
	if err = ra.checkRegistrationLimit(ctx, init.InitialIP); err != nil {
		return core.Registration{}, err
	}

	reg = core.Registration{
		Key:    init.Key,
		Status: core.StatusValid,
	}
	_ = mergeUpdate(&reg, init)

	// This field isn't updatable by the end user, so it isn't copied by
	// MergeUpdate. But we need to fill it in for new registrations.
	reg.InitialIP = init.InitialIP

	err = ra.validateContacts(ctx, reg.Contact)
	if err != nil {
		return
	}

	// Store the authorization object, then return it
	reg, err = ra.SA.NewRegistration(ctx, reg)
	if err != nil {
		// InternalServerError since the user-data was validated before being
		// passed to the SA.
		err = core.InternalServerError(err.Error())
	}

	ra.stats.Inc("NewRegistrations", 1)
	return
}

func (ra *RegistrationAuthorityImpl) validateContacts(ctx context.Context, contacts *[]string) error {
	if contacts == nil || len(*contacts) == 0 {
		return nil // Nothing to validate
	}
	if ra.maxContactsPerReg > 0 && len(*contacts) > ra.maxContactsPerReg {
		return core.MalformedRequestError(fmt.Sprintf("Too many contacts provided: %d > %d",
			len(*contacts), ra.maxContactsPerReg))
	}

	for _, contact := range *contacts {
		if contact == "" {
			return core.MalformedRequestError("Empty contact")
		}
		parsed, err := url.Parse(contact)
		if err != nil {
			return core.MalformedRequestError("Invalid contact")
		}
		if parsed.Scheme != "mailto" {
			return core.MalformedRequestError(fmt.Sprintf("Contact method %s is not supported", parsed.Scheme))
		}
		if !core.IsASCII(contact) {
			return core.MalformedRequestError(
				fmt.Sprintf("Contact email [%s] contains non-ASCII characters", contact))
		}

		start := ra.clk.Now()
		ra.stats.Inc("ValidateEmail.Calls", 1)
		problem := validateEmail(ctx, parsed.Opaque, ra.DNSResolver)
		ra.stats.TimingDuration("ValidateEmail.Latency", ra.clk.Now().Sub(start))
		if problem != nil {
			ra.stats.Inc("ValidateEmail.Errors", 1)
			return problem
		}
		ra.stats.Inc("ValidateEmail.Successes", 1)
	}

	return nil
}

func (ra *RegistrationAuthorityImpl) checkPendingAuthorizationLimit(ctx context.Context, regID int64) error {
	limit := ra.rlPolicies.PendingAuthorizationsPerAccount()
	if limit.Enabled() {
		count, err := ra.SA.CountPendingAuthorizations(ctx, regID)
		if err != nil {
			return err
		}
		// Most rate limits have a key for overrides, but there is no meaningful key
		// here.
		noKey := ""
		if count >= limit.GetThreshold(noKey, regID) {
			ra.pendAuthByRegIDStats.Inc("Exceeded", 1)
			ra.log.Info(fmt.Sprintf("Rate limit exceeded, PendingAuthorizationsByRegID, regID: %d", regID))
			return core.RateLimitedError("Too many currently pending authorizations.")
		}
		ra.pendAuthByRegIDStats.Inc("Pass", 1)
	}
	return nil
}

// NewAuthorization constructs a new Authz from a request. Values (domains) in
// request.Identifier will be lowercased before storage.
func (ra *RegistrationAuthorityImpl) NewAuthorization(ctx context.Context, request core.Authorization, regID int64) (authz core.Authorization, err error) {
	identifier := request.Identifier
	identifier.Value = strings.ToLower(identifier.Value)

	// Check that the identifier is present and appropriate
	if err = ra.PA.WillingToIssue(identifier); err != nil {
		return authz, err
	}

	if err = ra.checkPendingAuthorizationLimit(ctx, regID); err != nil {
		return authz, err
	}

	if identifier.Type == core.IdentifierDNS {
		isSafeResp, err := ra.VA.IsSafeDomain(ctx, &vaPB.IsSafeDomainRequest{Domain: &identifier.Value})
		if err != nil {
			outErr := core.InternalServerError("unable to determine if domain was safe")
			ra.log.Warning(fmt.Sprintf("%s: %s", string(outErr), err))
			return authz, outErr
		}
		if !isSafeResp.GetIsSafe() {
			return authz, core.UnauthorizedError(fmt.Sprintf("%#v was considered an unsafe domain by a third-party API", identifier.Value))
		}
	}

	if ra.reuseValidAuthz {
		auths, err := ra.SA.GetValidAuthorizations(ctx, regID, []string{identifier.Value}, ra.clk.Now())
		if err != nil {
			outErr := core.InternalServerError(
				fmt.Sprintf("unable to get existing validations for regID: %d, identifier: %s",
					regID, identifier.Value))
			ra.log.Warning(string(outErr))
		}

		if existingAuthz, ok := auths[identifier.Value]; ok {
			// Use the valid existing authorization's ID to find a fully populated version
			// The results from `GetValidAuthorizations` are most notably missing
			// `Challenge` values that the client expects in the result.
			populatedAuthz, err := ra.SA.GetAuthorization(ctx, existingAuthz.ID)
			if err != nil {
				outErr := core.InternalServerError(
					fmt.Sprintf("unable to get existing authorization for auth ID: %s",
						existingAuthz.ID))
				ra.log.Warning(fmt.Sprintf("%s: %s", string(outErr), existingAuthz.ID))
			}

			// The existing authorization must not expire within the next 24 hours for
			// it to be OK for reuse
			reuseCutOff := ra.clk.Now().Add(time.Hour * 24)
			if populatedAuthz.Expires.After(reuseCutOff) {
				ra.stats.Inc("ReusedValidAuthz", 1)
				return populatedAuthz, nil
			}
		}
	}

	// Create validations. The WFE will  update them with URIs before sending them out.
	challenges, combinations := ra.PA.ChallengesFor(identifier)

	expires := ra.clk.Now().Add(ra.pendingAuthorizationLifetime)

	// Partially-filled object
	authz = core.Authorization{
		Identifier:     identifier,
		RegistrationID: regID,
		Status:         core.StatusPending,
		Combinations:   combinations,
		Challenges:     challenges,
		Expires:        &expires,
	}

	// Get a pending Auth first so we can get our ID back, then update with challenges
	authz, err = ra.SA.NewPendingAuthorization(ctx, authz)
	if err != nil {
		// InternalServerError since the user-data was validated before being
		// passed to the SA.
		err = core.InternalServerError(fmt.Sprintf("Invalid authorization request: %s", err))
		return core.Authorization{}, err
	}

	// Check each challenge for sanity.
	for _, challenge := range authz.Challenges {
		if !challenge.IsSaneForClientOffer() {
			// InternalServerError because we generated these challenges, they should
			// be OK.
			err = core.InternalServerError(fmt.Sprintf("Challenge didn't pass sanity check: %+v", challenge))
			return core.Authorization{}, err
		}
	}

	return authz, err
}

// MatchesCSR tests the contents of a generated certificate to make sure
// that the PublicKey, CommonName, and DNSNames match those provided in
// the CSR that was used to generate the certificate. It also checks the
// following fields for:
//		* notBefore is not more than 24 hours ago
//		* BasicConstraintsValid is true
//		* IsCA is false
//		* ExtKeyUsage only contains ExtKeyUsageServerAuth & ExtKeyUsageClientAuth
//		* Subject only contains CommonName & Names
func (ra *RegistrationAuthorityImpl) MatchesCSR(cert core.Certificate, csr *x509.CertificateRequest) (err error) {
	parsedCertificate, err := x509.ParseCertificate([]byte(cert.DER))
	if err != nil {
		return
	}

	// Check issued certificate matches what was expected from the CSR
	hostNames := make([]string, len(csr.DNSNames))
	copy(hostNames, csr.DNSNames)
	if len(csr.Subject.CommonName) > 0 {
		hostNames = append(hostNames, csr.Subject.CommonName)
	}
	hostNames = core.UniqueLowerNames(hostNames)

	if !core.KeyDigestEquals(parsedCertificate.PublicKey, csr.PublicKey) {
		err = core.InternalServerError("Generated certificate public key doesn't match CSR public key")
		return
	}
	if !ra.forceCNFromSAN && len(csr.Subject.CommonName) > 0 &&
		parsedCertificate.Subject.CommonName != strings.ToLower(csr.Subject.CommonName) {
		err = core.InternalServerError("Generated certificate CommonName doesn't match CSR CommonName")
		return
	}
	// Sort both slices of names before comparison.
	parsedNames := parsedCertificate.DNSNames
	sort.Strings(parsedNames)
	sort.Strings(hostNames)
	if !reflect.DeepEqual(parsedNames, hostNames) {
		err = core.InternalServerError("Generated certificate DNSNames don't match CSR DNSNames")
		return
	}
	if !reflect.DeepEqual(parsedCertificate.IPAddresses, csr.IPAddresses) {
		err = core.InternalServerError("Generated certificate IPAddresses don't match CSR IPAddresses")
		return
	}
	if !reflect.DeepEqual(parsedCertificate.EmailAddresses, csr.EmailAddresses) {
		err = core.InternalServerError("Generated certificate EmailAddresses don't match CSR EmailAddresses")
		return
	}
	if len(parsedCertificate.Subject.Country) > 0 || len(parsedCertificate.Subject.Organization) > 0 ||
		len(parsedCertificate.Subject.OrganizationalUnit) > 0 || len(parsedCertificate.Subject.Locality) > 0 ||
		len(parsedCertificate.Subject.Province) > 0 || len(parsedCertificate.Subject.StreetAddress) > 0 ||
		len(parsedCertificate.Subject.PostalCode) > 0 {
		err = core.InternalServerError("Generated certificate Subject contains fields other than CommonName, or SerialNumber")
		return
	}
	now := ra.clk.Now()
	if now.Sub(parsedCertificate.NotBefore) > time.Hour*24 {
		err = core.InternalServerError(fmt.Sprintf("Generated certificate is back dated %s", now.Sub(parsedCertificate.NotBefore)))
		return
	}
	if !parsedCertificate.BasicConstraintsValid {
		err = core.InternalServerError("Generated certificate doesn't have basic constraints set")
		return
	}
	if parsedCertificate.IsCA {
		err = core.InternalServerError("Generated certificate can sign other certificates")
		return
	}
	if !reflect.DeepEqual(parsedCertificate.ExtKeyUsage, []x509.ExtKeyUsage{x509.ExtKeyUsageServerAuth, x509.ExtKeyUsageClientAuth}) {
		err = core.InternalServerError("Generated certificate doesn't have correct key usage extensions")
		return
	}

	return
}

// checkAuthorizations checks that each requested name has a valid authorization
// that won't expire before the certificate expires. Returns an error otherwise.
func (ra *RegistrationAuthorityImpl) checkAuthorizations(ctx context.Context, names []string, registration *core.Registration) error {
	now := ra.clk.Now()
	var badNames []string
	for i := range names {
		names[i] = strings.ToLower(names[i])
	}
	auths, err := ra.SA.GetValidAuthorizations(ctx, registration.ID, names, now)
	if err != nil {
		return err
	}
	for _, name := range names {
		authz := auths[name]
		if authz == nil {
			badNames = append(badNames, name)
		} else if authz.Expires == nil {
			return fmt.Errorf("Found an authorization with a nil Expires field: id %s", authz.ID)
		} else if authz.Expires.Before(now) {
			badNames = append(badNames, name)
		}
	}

	if len(badNames) > 0 {
		return core.UnauthorizedError(fmt.Sprintf(
			"Authorizations for these names not found or expired: %s",
			strings.Join(badNames, ", ")))
	}
	return nil
}

// NewCertificate requests the issuance of a certificate.
func (ra *RegistrationAuthorityImpl) NewCertificate(ctx context.Context, req core.CertificateRequest, regID int64) (cert core.Certificate, err error) {
	emptyCert := core.Certificate{}
	var logEventResult string

	// Assume the worst
	logEventResult = "error"

	// Construct the log event
	logEvent := certificateRequestEvent{
		ID:            core.NewToken(),
		Requester:     regID,
		RequestMethod: "online",
		RequestTime:   ra.clk.Now(),
	}

	// No matter what, log the request
	defer func() {
		ra.log.AuditObject(fmt.Sprintf("Certificate request - %s", logEventResult), logEvent)
	}()

	if regID <= 0 {
		err = core.MalformedRequestError(fmt.Sprintf("Invalid registration ID: %d", regID))
		return emptyCert, err
	}

	registration, err := ra.SA.GetRegistration(ctx, regID)
	if err != nil {
		logEvent.Error = err.Error()
		return emptyCert, err
	}

	// Verify the CSR
	csr := req.CSR
	if err := csrlib.VerifyCSR(csr, ra.maxNames, &ra.keyPolicy, ra.PA, ra.forceCNFromSAN, regID); err != nil {
		err = core.MalformedRequestError(err.Error())
		return emptyCert, err
	}

	logEvent.CommonName = csr.Subject.CommonName
	logEvent.Names = csr.DNSNames

	// Validate that authorization key is authorized for all domains
	names := make([]string, len(csr.DNSNames))
	copy(names, csr.DNSNames)

	if len(names) == 0 {
		err = core.UnauthorizedError("CSR has no names in it")
		logEvent.Error = err.Error()
		return emptyCert, err
	}

	if core.KeyDigestEquals(csr.PublicKey, registration.Key) {
		err = core.MalformedRequestError("Certificate public key must be different than account key")
		return emptyCert, err
	}

	// Check rate limits before checking authorizations. If someone is unable to
	// issue a cert due to rate limiting, we don't want to tell them to go get the
	// necessary authorizations, only to later fail the rate limit check.
	err = ra.checkLimits(ctx, names, registration.ID)
	if err != nil {
		logEvent.Error = err.Error()
		return emptyCert, err
	}

	err = ra.checkAuthorizations(ctx, names, &registration)
	if err != nil {
		logEvent.Error = err.Error()
		return emptyCert, err
	}

	// Mark that we verified the CN and SANs
	logEvent.VerifiedFields = []string{"subject.commonName", "subjectAltName"}

	// Create the certificate and log the result
	if cert, err = ra.CA.IssueCertificate(ctx, *csr, regID); err != nil {
		logEvent.Error = err.Error()
		return emptyCert, err
	}

	err = ra.MatchesCSR(cert, csr)
	if err != nil {
		logEvent.Error = err.Error()
		return emptyCert, err
	}

	parsedCertificate, err := x509.ParseCertificate([]byte(cert.DER))
	if err != nil {
		// InternalServerError because the certificate from the CA should be
		// parseable.
		err = core.InternalServerError(err.Error())
		logEvent.Error = err.Error()
		return emptyCert, err
	}

	now := ra.clk.Now()
	logEvent.SerialNumber = core.SerialToString(parsedCertificate.SerialNumber)
	logEvent.CommonName = parsedCertificate.Subject.CommonName
	logEvent.NotBefore = parsedCertificate.NotBefore
	logEvent.NotAfter = parsedCertificate.NotAfter
	logEvent.ResponseTime = now

	logEventResult = "successful"

	issuanceExpvar.Set(now.Unix())
	ra.stats.Inc("NewCertificates", 1)
	return cert, nil
}

// domainsForRateLimiting transforms a list of FQDNs into a list of eTLD+1's
// for the purpose of rate limiting. It also de-duplicates the output
// domains.
func domainsForRateLimiting(names []string) ([]string, error) {
	domainsMap := make(map[string]struct{}, len(names))
	var domains []string
	for _, name := range names {
		domain, err := publicsuffix.Domain(name)
		if err != nil {
			// The only possible errors are:
			// (1) publicsuffix.Domain is giving garbage values
			// (2) the public suffix is the domain itself
			//
			// Assume (2).
			domain = name
		}
		if _, ok := domainsMap[domain]; !ok {
			domainsMap[domain] = struct{}{}
			domains = append(domains, domain)
		}
	}
	return domains, nil
}

func (ra *RegistrationAuthorityImpl) checkCertificatesPerNameLimit(ctx context.Context, names []string, limit ratelimit.RateLimitPolicy, regID int64) error {
	tldNames, err := domainsForRateLimiting(names)
	if err != nil {
		return err
	}
	now := ra.clk.Now()
	windowBegin := limit.WindowBegin(now)
	counts, err := ra.SA.CountCertificatesByNames(ctx, tldNames, windowBegin, now)
	if err != nil {
		return err
	}
	var badNames []string
	for _, name := range tldNames {
		count, ok := counts[name]
		if !ok {
			// Shouldn't happen, but let's be careful anyhow.
			return errors.New("StorageAuthority failed to return a count for every name")
		}
		if count >= limit.GetThreshold(name, regID) {
			badNames = append(badNames, name)
		}
	}
	if len(badNames) > 0 {
		// check if there is already a existing certificate for
		// the exact name set we are issuing for. If so bypass the
		// the certificatesPerName limit.
		exists, err := ra.SA.FQDNSetExists(ctx, names)
		if err != nil {
			return err
		}
		if exists {
			ra.certsForDomainStats.Inc("FQDNSetBypass", 1)
			return nil
		}
		domains := strings.Join(badNames, ", ")
		ra.certsForDomainStats.Inc("Exceeded", 1)
		ra.log.Info(fmt.Sprintf("Rate limit exceeded, CertificatesForDomain, regID: %d, domains: %s", regID, domains))
		return core.RateLimitedError(fmt.Sprintf(
			"Too many certificates already issued for: %s", domains))

	}
	ra.certsForDomainStats.Inc("Pass", 1)

	return nil
}

func (ra *RegistrationAuthorityImpl) checkCertificatesPerFQDNSetLimit(ctx context.Context, names []string, limit ratelimit.RateLimitPolicy, regID int64) error {
	count, err := ra.SA.CountFQDNSets(ctx, limit.Window.Duration, names)
	if err != nil {
		return err
	}
	names = core.UniqueLowerNames(names)
	if int(count) > limit.GetThreshold(strings.Join(names, ","), regID) {
		return core.RateLimitedError(fmt.Sprintf(
			"Too many certificates already issued for exact set of domains: %s",
			strings.Join(names, ","),
		))
	}
	return nil
}

func (ra *RegistrationAuthorityImpl) checkLimits(ctx context.Context, names []string, regID int64) error {
	totalCertLimits := ra.rlPolicies.TotalCertificates()
	ra.tiMu.RLock()
	defer ra.tiMu.RUnlock()
	if totalCertLimits.Enabled() && ra.totalIssuedCount > 0 {
		// If last update of the total issued count was more than a minute ago, fail.
		if ra.clk.Now().After(ra.totalIssuedLastUpdate.Add(1 * time.Minute)) {
			return core.InternalServerError(fmt.Sprintf("Total certificate count out of date: updated %s", ra.totalIssuedLastUpdate))
		}
		if ra.totalIssuedCount >= totalCertLimits.Threshold {
			domains := strings.Join(names, ",")
			ra.totalCertsStats.Inc("Exceeded", 1)
<<<<<<< HEAD
			ra.log.Info(fmt.Sprintf("Rate limit exceeded, TotalCertificates, regID: %d, domains: %s, totalIssued: %d", regID, domains, ra.totalIssuedCount))
			return core.RateLimitedError("Certificate issuance limit reached")
=======
			ra.log.Info(fmt.Sprintf("Rate limit exceeded, TotalCertificates, regID: %d, domains: %s, totalIssued: %d", regID, domains, totalIssued))
			return core.RateLimitedError("Global certificate issuance limit reached. Try again in an hour.")
>>>>>>> 404e9682
		}
		ra.totalCertsStats.Inc("Pass", 1)
	}

	certNameLimits := ra.rlPolicies.CertificatesPerName()
	if certNameLimits.Enabled() {
		err := ra.checkCertificatesPerNameLimit(ctx, names, certNameLimits, regID)
		if err != nil {
			return err
		}
	}

	fqdnLimits := ra.rlPolicies.CertificatesPerFQDNSet()
	if fqdnLimits.Enabled() {
		err := ra.checkCertificatesPerFQDNSetLimit(ctx, names, fqdnLimits, regID)
		if err != nil {
			return err
		}
	}
	return nil
}

// UpdateRegistration updates an existing Registration with new values.
func (ra *RegistrationAuthorityImpl) UpdateRegistration(ctx context.Context, base core.Registration, update core.Registration) (core.Registration, error) {
	if changed := mergeUpdate(&base, update); !changed {
		// If merging the update didn't actually change the base then our work is
		// done, we can return before calling ra.SA.UpdateRegistration since theres
		// nothing for the SA to do
		return base, nil
	}

	err := ra.validateContacts(ctx, base.Contact)
	if err != nil {
		return core.Registration{}, err
	}

	err = ra.SA.UpdateRegistration(ctx, base)
	if err != nil {
		// InternalServerError since the user-data was validated before being
		// passed to the SA.
		err = core.InternalServerError(fmt.Sprintf("Could not update registration: %s", err))
		return core.Registration{}, err
	}

	ra.stats.Inc("UpdatedRegistrations", 1)
	return base, nil
}

func contactsEqual(r *core.Registration, other core.Registration) bool {
	// If there is no existing contact slice, or the contact slice lengths
	// differ, then the other contact is not equal
	if r.Contact == nil || len(*other.Contact) != len(*r.Contact) {
		return false
	}

	// If there is an existing contact slice and it has the same length as the
	// new contact slice we need to look at each contact to determine if there
	// is a change being made. Use `sort.Strings` here to ensure a consistent
	// comparison
	a := *other.Contact
	b := *r.Contact
	sort.Strings(a)
	sort.Strings(b)
	for i := 0; i < len(a); i++ {
		// If the contact's string representation differs at any index they aren't
		// equal
		if a[i] != b[i] {
			return false
		}
	}

	// They are equal!
	return true
}

// MergeUpdate copies a subset of information from the input Registration
// into the Registration r. It returns true if an update was performed and the base object
// was changed, and false if no change was made.
func mergeUpdate(r *core.Registration, input core.Registration) bool {
	var changed bool

	// Note: we allow input.Contact to overwrite r.Contact even if the former is
	// empty in order to allow users to remove the contact associated with
	// a registration. Since the field type is a pointer to slice of pointers we
	// can perform a nil check to differentiate between an empty value and a nil
	// (e.g. not provided) value
	if input.Contact != nil && !contactsEqual(r, input) {
		r.Contact = input.Contact
		changed = true
	}

	// If there is an agreement in the input and it's not the same as the base,
	// then we update the base
	if len(input.Agreement) > 0 && input.Agreement != r.Agreement {
		r.Agreement = input.Agreement
		changed = true
	}
	return changed
}

// UpdateAuthorization updates an authorization with new values.
func (ra *RegistrationAuthorityImpl) UpdateAuthorization(ctx context.Context, base core.Authorization, challengeIndex int, response core.Challenge) (authz core.Authorization, err error) {
	// Refuse to update expired authorizations
	if base.Expires == nil || base.Expires.Before(ra.clk.Now()) {
		err = core.NotFoundError("Expired authorization")
		return
	}

	authz = base
	if challengeIndex >= len(authz.Challenges) {
		err = core.MalformedRequestError(fmt.Sprintf("Invalid challenge index: %d", challengeIndex))
		return
	}

	ch := &authz.Challenges[challengeIndex]

	if response.Type != "" && ch.Type != response.Type {
		// TODO(riking): Check the rate on this, uncomment error return if negligible
		ra.stats.Inc("StartChallengeWrongType", 1)
		// err = core.MalformedRequestError(fmt.Sprintf("Invalid update to challenge - provided type was %s but actual type is %s", response.Type, ch.Type))
		// return
	}

	// When configured with `reuseValidAuthz` we can expect some clients to try
	// and update a challenge for an authorization that is already valid. In this
	// case we don't need to process the challenge update. It wouldn't be helpful,
	// the overall authorization is already good! We increment a stat for this
	// case and return early.
	if ra.reuseValidAuthz && authz.Status == core.StatusValid {
		ra.stats.Inc("ReusedValidAuthzChallenge", 1)
		return
	}

	// Look up the account key for this authorization
	reg, err := ra.SA.GetRegistration(ctx, authz.RegistrationID)
	if err != nil {
		err = core.InternalServerError(err.Error())
		return
	}

	// Recompute the key authorization field provided by the client and
	// check it against the value provided
	expectedKeyAuthorization, err := ch.ExpectedKeyAuthorization(&reg.Key)
	if err != nil {
		err = core.InternalServerError("Could not compute expected key authorization value")
		return
	}
	if expectedKeyAuthorization != response.ProvidedKeyAuthorization {
		err = core.MalformedRequestError("Provided key authorization was incorrect")
		return
	}

	// Copy information over that the client is allowed to supply
	ch.ProvidedKeyAuthorization = response.ProvidedKeyAuthorization

	// Double check before sending to VA
	if !ch.IsSaneForValidation() {
		err = core.MalformedRequestError("Response does not complete challenge")
		return
	}

	// Store the updated version
	if err = ra.SA.UpdatePendingAuthorization(ctx, authz); err != nil {
		// This can pretty much only happen when the client corrupts the Challenge
		// data.
		err = core.MalformedRequestError("Challenge data was corrupted")
		return
	}
	ra.stats.Inc("NewPendingAuthorizations", 1)

	// Dispatch to the VA for service

	vaCtx := context.Background()
	go func() {
		records, err := ra.VA.PerformValidation(vaCtx, authz.Identifier.Value, authz.Challenges[challengeIndex], authz)
		var prob *probs.ProblemDetails
		if p, ok := err.(*probs.ProblemDetails); ok {
			prob = p
		} else if err != nil {
			prob = probs.ServerInternal("Could not communicate with VA")
			ra.log.AuditErr(fmt.Sprintf("Could not communicate with VA: %s", err))
		}

		// Save the updated records
		challenge := &authz.Challenges[challengeIndex]
		challenge.ValidationRecord = records

		if !challenge.RecordsSane() && prob == nil {
			prob = probs.ServerInternal("Records for validation failed sanity check")
		}

		if prob != nil {
			challenge.Status = core.StatusInvalid
			challenge.Error = prob
		} else {
			challenge.Status = core.StatusValid
		}
		authz.Challenges[challengeIndex] = *challenge

		err = ra.onValidationUpdate(vaCtx, authz)
		if err != nil {
			ra.log.AuditErr(fmt.Sprintf("Could not record updated validation: err=[%s] regID=[%d]", err, authz.RegistrationID))
		}
	}()
	ra.stats.Inc("UpdatedPendingAuthorizations", 1)
	return
}

func revokeEvent(state, serial, cn string, names []string, revocationCode revocation.Reason) string {
	return fmt.Sprintf(
		"Revocation - State: %s, Serial: %s, CN: %s, DNS Names: %s, Reason: %s",
		state,
		serial,
		cn,
		names,
		revocation.ReasonToString[revocationCode],
	)
}

// RevokeCertificateWithReg terminates trust in the certificate provided.
func (ra *RegistrationAuthorityImpl) RevokeCertificateWithReg(ctx context.Context, cert x509.Certificate, revocationCode revocation.Reason, regID int64) (err error) {
	serialString := core.SerialToString(cert.SerialNumber)
	err = ra.SA.MarkCertificateRevoked(ctx, serialString, revocationCode)

	state := "Failure"
	defer func() {
		// Needed:
		//   Serial
		//   CN
		//   DNS names
		//   Revocation reason
		//   Registration ID of requester
		//   Error (if there was one)
		ra.log.AuditInfo(fmt.Sprintf(
			"%s, Request by registration ID: %d",
			revokeEvent(state, serialString, cert.Subject.CommonName, cert.DNSNames, revocationCode),
			regID,
		))
	}()

	if err != nil {
		state = fmt.Sprintf("Failure -- %s", err)
		return err
	}

	state = "Success"
	return nil
}

// AdministrativelyRevokeCertificate terminates trust in the certificate provided and
// does not require the registration ID of the requester since this method is only
// called from the admin-revoker tool.
func (ra *RegistrationAuthorityImpl) AdministrativelyRevokeCertificate(ctx context.Context, cert x509.Certificate, revocationCode revocation.Reason, user string) error {
	serialString := core.SerialToString(cert.SerialNumber)
	err := ra.SA.MarkCertificateRevoked(ctx, serialString, revocationCode)

	state := "Failure"
	defer func() {
		// Needed:
		//   Serial
		//   CN
		//   DNS names
		//   Revocation reason
		//   Name of admin-revoker user
		//   Error (if there was one)
		ra.log.AuditInfo(fmt.Sprintf(
			"%s, admin-revoker user: %s",
			revokeEvent(state, serialString, cert.Subject.CommonName, cert.DNSNames, revocationCode),
			user,
		))
	}()

	if err != nil {
		state = fmt.Sprintf("Failure -- %s", err)
		return err
	}

	state = "Success"
	ra.stats.Inc("RevokedCertificates", 1)
	return nil
}

// onValidationUpdate saves a validation's new status after receiving an
// authorization back from the VA.
func (ra *RegistrationAuthorityImpl) onValidationUpdate(ctx context.Context, authz core.Authorization) error {
	// Consider validation successful if any of the combinations
	// specified in the authorization has been fulfilled
	validated := map[int]bool{}
	for i, ch := range authz.Challenges {
		if ch.Status == core.StatusValid {
			validated[i] = true
		}
	}
	for _, combo := range authz.Combinations {
		comboValid := true
		for _, i := range combo {
			if !validated[i] {
				comboValid = false
				break
			}
		}
		if comboValid {
			authz.Status = core.StatusValid
		}
	}

	// If no validation succeeded, then the authorization is invalid
	// NOTE: This only works because we only ever do one validation
	if authz.Status != core.StatusValid {
		authz.Status = core.StatusInvalid
	} else {
		exp := ra.clk.Now().Add(ra.authorizationLifetime)
		authz.Expires = &exp
	}

	// Finalize the authorization
	err := ra.SA.FinalizeAuthorization(ctx, authz)
	if err != nil {
		return err
	}

	ra.stats.Inc("FinalizedAuthorizations", 1)
	return nil
}

// DeactivateRegistration deactivates a valid registration
func (ra *RegistrationAuthorityImpl) DeactivateRegistration(ctx context.Context, reg core.Registration) error {
	if reg.Status != core.StatusValid {
		return core.MalformedRequestError("Only valid registrations can be deactivated")
	}
	err := ra.SA.DeactivateRegistration(ctx, reg.ID)
	if err != nil {
		return core.InternalServerError(err.Error())
	}
	return nil
}

// DeactivateAuthorization deactivates a currently valid authorization
func (ra *RegistrationAuthorityImpl) DeactivateAuthorization(ctx context.Context, auth core.Authorization) error {
	if auth.Status != core.StatusValid && auth.Status != core.StatusPending {
		return core.MalformedRequestError("Only valid and pending authorizations can be deactivated")
	}
	err := ra.SA.DeactivateAuthorization(ctx, auth.ID)
	if err != nil {
		return core.InternalServerError(err.Error())
	}
	return nil
}<|MERGE_RESOLUTION|>--- conflicted
+++ resolved
@@ -745,13 +745,8 @@
 		if ra.totalIssuedCount >= totalCertLimits.Threshold {
 			domains := strings.Join(names, ",")
 			ra.totalCertsStats.Inc("Exceeded", 1)
-<<<<<<< HEAD
 			ra.log.Info(fmt.Sprintf("Rate limit exceeded, TotalCertificates, regID: %d, domains: %s, totalIssued: %d", regID, domains, ra.totalIssuedCount))
-			return core.RateLimitedError("Certificate issuance limit reached")
-=======
-			ra.log.Info(fmt.Sprintf("Rate limit exceeded, TotalCertificates, regID: %d, domains: %s, totalIssued: %d", regID, domains, totalIssued))
 			return core.RateLimitedError("Global certificate issuance limit reached. Try again in an hour.")
->>>>>>> 404e9682
 		}
 		ra.totalCertsStats.Inc("Pass", 1)
 	}
